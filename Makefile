--- conflicted
+++ resolved
@@ -335,11 +335,7 @@
 	--interactive $(LOG_FLAGS) $(SASS_SPEC_PATH)/$(SASS_SPEC_SPEC_DIR)
 
 clean-objects: | lib
-<<<<<<< HEAD
-	-$(RM) lib/*.a lib/*.so lib/*.dll lib/*.la lib/*.wasm
-=======
-	-$(RM) lib/*.a lib/*.so lib/*.dll lib/*.dylib lib/*.la
->>>>>>> eb54de66
+	-$(RM) lib/*.a lib/*.so lib/*.dll lib/*.dylib lib/*.la lib/*.wasm
 	-$(RMDIR) lib
 clean: clean-objects
 	$(RM) $(CLEANUPS)
