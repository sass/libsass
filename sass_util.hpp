--- conflicted
+++ resolved
@@ -8,14 +8,19 @@
 #include "node.hpp"
 #include "debug.hpp"
 
+
 namespace Sass {
+
+  
   using namespace std;
 
+
   /*
    This is for ports of functions in the Sass:Util module.
-  */
-
-  /*
+   */
+  
+
+	/*
     # Return a Node collection of all possible paths through the given Node collection of Node collections.
     #
     # @param arrs [NodeCollection<NodeCollection<Node>>]
@@ -28,22 +33,9 @@
     #     #  [1, 4, 5],
     #     #  [2, 4, 5]]
   */
-  Node paths(const Node& arrs, Context& ctx);
-
-  /*
-  This is the equivalent of ruby sass' Sass::Util.flatten and [].flatten.
-  Sass::Util.flatten requires the number of levels to flatten, while
-  [].flatten doesn't and will flatten the entire array. This function
-  supports both.
-  
-  # Flattens the first `n` nested arrays. If n == -1, all arrays will be flattened
-  #
-  # @param arr [NodeCollection] The array to flatten
-  # @param n [int] The number of levels to flatten
-  # @return [NodeCollection] The flattened array
-  */
-  Node flatten(const Node& arr, Context& ctx, int n = -1);
-
+	Node paths(const Node& arrs, Context& ctx);
+  
+  
   /*
   This class is a default implementation of a Node comparator that can be passed to the lcs function below.
   It uses operator== for equality comparision. It then returns one if the Nodes are equal.
@@ -62,83 +54,61 @@
     }
   };
 
-  typedef vector<vector<int> > LCSTable;
-
+  
+	typedef vector<vector<int> > LCSTable;
+  
+  
   /*
   This is the equivalent of ruby's Sass::Util.lcs_backtrace.
-
+  
   # Computes a single longest common subsequence for arrays x and y.
   # Algorithm from http://en.wikipedia.org/wiki/Longest_common_subsequence_problem#Reading_out_an_LCS
-  	*/
+	*/
   template<typename ComparatorType>
-<<<<<<< HEAD
   Node lcs_backtrace(const LCSTable& c, const Node& x, const Node& y, int i, int j, const ComparatorType& comparator) {
-//  	DEBUG_PRINTLN("LCSBACK: C=" /*<< c*/ << "X=" << x << " Y=" << y << " I=" << i << " J=" << j)
-
-  	if (i == 0 || j == 0) {
-//    	DEBUG_PRINTLN("RETURNING EMPTY")
-=======
-  static Node lcs_backtrace(const LCSTable& c, const Node& x, const Node& y, int i, int j, const ComparatorType& comparator) {
   	DEBUG_PRINTLN(LCS, "LCSBACK: C=" /*<< c*/ << "X=" << x << " Y=" << y << " I=" << i << " J=" << j)
 
   	if (i == 0 || j == 0) {
     	DEBUG_PRINTLN(LCS, "RETURNING EMPTY")
->>>>>>> afed3842
     	return Node::createCollection();
     }
-
+    
   	NodeDeque& xChildren = *(x.collection());
     NodeDeque& yChildren = *(y.collection());
 
     Node compareOut = Node::createNil();
     if (comparator(xChildren[i], yChildren[j], compareOut)) {
-<<<<<<< HEAD
-//      DEBUG_PRINTLN("RETURNING AFTER ELEM COMPARE")
-=======
       DEBUG_PRINTLN(LCS, "RETURNING AFTER ELEM COMPARE")
->>>>>>> afed3842
       Node result = lcs_backtrace(c, x, y, i - 1, j - 1, comparator);
       result.collection()->push_back(compareOut);
       return result;
     }
-
+    
     if (c[i][j - 1] > c[i - 1][j]) {
-<<<<<<< HEAD
-//    	DEBUG_PRINTLN("RETURNING AFTER TABLE COMPARE")
-    	return lcs_backtrace(c, x, y, i, j - 1, comparator);
-    }
-    
-//    DEBUG_PRINTLN("FINAL RETURN")
-=======
     	DEBUG_PRINTLN(LCS, "RETURNING AFTER TABLE COMPARE")
     	return lcs_backtrace(c, x, y, i, j - 1, comparator);
     }
-
+    
     DEBUG_PRINTLN(LCS, "FINAL RETURN")
->>>>>>> afed3842
     return lcs_backtrace(c, x, y, i - 1, j, comparator);
   }
+  
 
   /*
   This is the equivalent of ruby's Sass::Util.lcs_table.
-
+  
   # Calculates the memoization table for the Least Common Subsequence algorithm.
   # Algorithm from http://en.wikipedia.org/wiki/Longest_common_subsequence_problem#Computing_the_length_of_the_LCS
   */
   template<typename ComparatorType>
-<<<<<<< HEAD
   void lcs_table(const Node& x, const Node& y, const ComparatorType& comparator, LCSTable& out) {
-//  	DEBUG_PRINTLN("LCSTABLE: X=" << x << " Y=" << y)
-=======
-  static void lcs_table(const Node& x, const Node& y, const ComparatorType& comparator, LCSTable& out) {
   	DEBUG_PRINTLN(LCS, "LCSTABLE: X=" << x << " Y=" << y)
->>>>>>> afed3842
 
   	NodeDeque& xChildren = *(x.collection());
     NodeDeque& yChildren = *(y.collection());
 
   	LCSTable c(xChildren.size(), vector<int>(yChildren.size()));
-
+    
     // These shouldn't be necessary since the vector will be initialized to 0 already.
     // x.size.times {|i| c[i][0] = 0}
     // y.size.times {|j| c[0][j] = 0}
@@ -158,9 +128,10 @@
     out = c;
   }
 
+
   /*
   This is the equivalent of ruby's Sass::Util.lcs.
-
+  
   # Computes a single longest common subsequence for `x` and `y`.
   # If there are more than one longest common subsequences,
   # the one returned is that which starts first in `x`.
@@ -174,22 +145,36 @@
   */
   template<typename ComparatorType>
   Node lcs(const Node& x, const Node& y, const ComparatorType& comparator, Context& ctx) {
-<<<<<<< HEAD
-//  	DEBUG_PRINTLN("LCS: X=" << x << " Y=" << y)
-=======
   	DEBUG_PRINTLN(LCS, "LCS: X=" << x << " Y=" << y)
->>>>>>> afed3842
 
     Node newX = x.clone(ctx);
     newX.collection()->push_front(Node::createNil());
-
+    
     Node newY = y.clone(ctx);
     newY.collection()->push_front(Node::createNil());
-
+    
     LCSTable table;
     lcs_table(newX, newY, comparator, table);
-
-<<<<<<< HEAD
+    
+		return lcs_backtrace(table, newX, newY, newX.collection()->size() - 1, newY.collection()->size() - 1, comparator);
+  }
+
+
+	/*
+  This is the equivalent of ruby sass' Sass::Util.flatten and [].flatten.
+  Sass::Util.flatten requires the number of levels to flatten, while
+  [].flatten doesn't and will flatten the entire array. This function
+  supports both.
+  
+  # Flattens the first `n` nested arrays. If n == -1, all arrays will be flattened
+  #
+  # @param arr [NodeCollection] The array to flatten
+  # @param n [int] The number of levels to flatten
+  # @return [NodeCollection] The flattened array
+  */
+  Node flatten(const Node& arr, Context& ctx, int n = -1);
+
+
   /*
   This is the equivalent of ruby's Sass::Util.group_by_to_a.
 
@@ -266,25 +251,7 @@
 
       arr.push_back(grouping);
     }
-    
-
-		/*
-    arr.reserve(grouped.size());
-    
-    for (typename map<KeyType, vector<EnumType> >::iterator groupedIter = grouped.begin(), groupedIterEnd = grouped.end(); groupedIter != groupedIterEnd; groupedIter++) {
-    	pair<KeyType, vector<EnumType> > grouping = make_pair(groupedIter->first, groupedIter->second);
-      KeyType& key = grouping.first;
-  
-    	unsigned int index = order.at(key);
-			arr[index] = grouping;
-    }
-    */
-
-  }
-
-
-=======
-    return lcs_backtrace(table, newX, newY, newX.collection()->size() - 1, newY.collection()->size() - 1, comparator);
-  }
->>>>>>> afed3842
+  }
+
+
 }