--- conflicted
+++ resolved
@@ -87,7 +87,6 @@
       STRING,
       LIST,
       MAP,
-	  SELECTOR,
       NULL_VAL,
       NUM_TYPES
     };
@@ -1699,7 +1698,7 @@
   /////////////////////////////////////////
   // Abstract base class for CSS selectors.
   /////////////////////////////////////////
-  class Selector : public Expression {
+  class Selector : public AST_Node {
     ADD_PROPERTY(bool, has_reference);
     ADD_PROPERTY(bool, has_placeholder);
     // line break before list separator
@@ -1713,19 +1712,14 @@
     ADD_PROPERTY(Media_Block*, media_block);
   public:
     Selector(ParserState pstate, bool r = false, bool h = false)
-    : Expression(pstate),
+    : AST_Node(pstate),
       has_reference_(r),
       has_placeholder_(h),
       has_line_feed_(false),
-<<<<<<< HEAD
-      has_line_break_(false)
-    { concrete_type(SELECTOR); }
-=======
       has_line_break_(false),
       is_optional_(false),
       media_block_(0)
     { }
->>>>>>> dea27e5e
     virtual ~Selector() = 0;
     // virtual Selector_Placeholder* find_placeholder();
     virtual int specificity() { return Constants::SPECIFICITY_BASE; }
