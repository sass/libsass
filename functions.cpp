--- conflicted
+++ resolved
@@ -66,7 +66,6 @@
       throw Error(Error::evaluation, path, line, message);
     }
 
-<<<<<<< HEAD
     // not meant to be used
     template<typename T>
     Node getarg(Signature sig, string& path, size_t line, size_t param_num, const Node parameter_names, Environment& bindings) {
@@ -149,9 +148,7 @@
       return empty_str;
     }
     
-=======
-    ////////////////////////////////////////////////////////////////////////
->>>>>>> 169243a3
+    ////////////////////////////////////////////////////////////////////////
     // RGB Functions ///////////////////////////////////////////////////////
     ////////////////////////////////////////////////////////////////////////
 
