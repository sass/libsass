#include "eval_apply.hpp"
#include "constants.hpp"
#include "prelexer.hpp"
#include "document.hpp"
#include "error.hpp"
#include <cctype>
#include <iostream>
#include <sstream>
#include <cstdlib>

namespace Sass {
  using namespace Constants;
  using std::cerr; using std::endl;

  static void throw_eval_error(string message, string path, size_t line)
  {
    if (!path.empty() && Prelexer::string_constant(path.c_str()))
      path = path.substr(1, path.size() - 1);

    throw Error(Error::evaluation, path, line, message);
  }

  // Expansion function for nodes in an expansion context.
  void expand(Node expr, Node prefix, Environment& env, map<string, Function>& f_env, Node_Factory& new_Node, Context& ctx, bool function_name)
  {
    switch (expr.type())
    {
      case Node::root: {
        for (size_t i = 0, S = expr.size(); i < S; ++i) {
          expand(expr[i], prefix, env, f_env, new_Node, ctx);
        }
      } break;

      case Node::mixin: { // mixin definition
        env[expr[0].token()] = expr;
      } break;

      case Node::function: { // function definition
        f_env[expr[0].to_string()] = Function(expr);
      } break;

      case Node::mixin_call: { // mixin invocation
        Token name(expr[0].token());
        Node args(expr[1]);
        if (!env.query(name)) throw_eval_error("mixin " + name.to_string() + " is undefined", expr.path(), expr.line());
        Node mixin(env[name]);
        Node expansion(apply_mixin(mixin, args, prefix, env, f_env, new_Node, ctx));
        expr.pop_all();   // pop the mixin metadata
        expr += expansion; // push the expansion
      } break;

      case Node::propset: {
        // TO DO: perform the property expansion here, rather than in the emitter (also requires the parser to allow interpolants in the property names)
        expand(expr[1], prefix, env, f_env, new_Node, ctx);
      } break;

      case Node::ruleset: {
        // if the selector contains interpolants, eval it and re-parse
        if (expr[0].type() == Node::selector_schema) {
          Node schema(expr[0]);
          string expansion;
          for (size_t i = 0, S = schema.size(); i < S; ++i) {
            schema[i] = eval(schema[i], prefix, env, f_env, new_Node, ctx);
            if (schema[i].type() == Node::string_constant) {
              expansion += schema[i].token().unquote();
            }
            else {
              expansion += schema[i].to_string();
            }
          }
          expansion += " {"; // the parser looks for an lbrace to end a selector
          char* expn_src = new char[expansion.size() + 1];
          strcpy(expn_src, expansion.c_str());
          Document needs_reparsing(Document::make_from_source_chars(ctx, expn_src, schema.path(), true));
          needs_reparsing.line = schema.line(); // set the line number to the original node's line
          expr[0] = needs_reparsing.parse_selector_group();
        }

        // expand the selector with the prefix and save it in expr[2]
        expr << expand_selector(expr[0], prefix, new_Node);

        // gather selector extensions into a pending queue
        if (ctx.has_extensions) {
          // check single selector
          if (expr.back().type() != Node::selector_group) {
            Node sel(selector_base(expr.back()));
            if (ctx.extensions.count(sel)) {
              for (multimap<Node, Node>::iterator i = ctx.extensions.lower_bound(sel); i != ctx.extensions.upper_bound(sel); ++i) {
                ctx.pending_extensions.push_back(pair<Node, Node>(expr, i->second));
              }
            }
          }
          // individually check each selector in a group
          else {
            Node group(expr.back());
            for (size_t i = 0, S = group.size(); i < S; ++i) {
              Node sel(selector_base(group[i]));
              if (ctx.extensions.count(sel)) {
                for (multimap<Node, Node>::iterator j = ctx.extensions.lower_bound(sel); j != ctx.extensions.upper_bound(sel); ++j) {
                  ctx.pending_extensions.push_back(pair<Node, Node>(expr, j->second));
                }
              }
            }
          }
        }

        // expand the body with the newly expanded selector as the prefix
        expand(expr[1], expr.back(), env, f_env, new_Node, ctx);
      } break;

      case Node::media_query: {
        Node block(expr[1]);
        Node new_ruleset(new_Node(Node::ruleset, expr.path(), expr.line(), 3));
        expr[1] = new_ruleset << prefix << block << prefix;
        expand(expr[1], new_Node(Node::none, expr.path(), expr.line(), 0), env, f_env, new_Node, ctx);
      } break;

      case Node::block: {
        Environment new_frame;
        new_frame.link(env);
        for (size_t i = 0, S = expr.size(); i < S; ++i) {
          expand(expr[i], prefix, new_frame, f_env, new_Node, ctx);
        }
      } break;
      
      case Node::assignment: {
        Node var(expr[0]);
        if (expr.is_guarded() && env.query(var.token())) return;
        Node val(expr[1]);
        if (val.type() == Node::list) {
          for (size_t i = 0, S = val.size(); i < S; ++i) {
            if (val[i].should_eval()) val[i] = eval(val[i], prefix, env, f_env, new_Node, ctx);
          }
        }
        else {
          val = eval(val, prefix, env, f_env, new_Node, ctx);
        }

        // If a binding exists (possibly upframe), then update it.
        // Otherwise, make a new on in the current frame.
        if (env.query(var.token())) {
          env[var.token()] = val;
        }
        else {
          env.current_frame[var.token()] = val;
        }
      } break;

      case Node::rule: {
        Node lhs(expr[0]);
        if (lhs.is_schema()) {
          expr[0] = eval(lhs, prefix, env, f_env, new_Node, ctx);
        }
        Node rhs(expr[1]);
        if (rhs.type() == Node::list) {
          for (size_t i = 0, S = rhs.size(); i < S; ++i) {
            if (rhs[i].should_eval()) {
              rhs[i] = eval(rhs[i], prefix, env, f_env, new_Node, ctx);
            }
          }
        }
        else if (rhs.is_schema() || rhs.should_eval()) {
          expr[1] = eval(rhs, prefix, env, f_env, new_Node, ctx);
        }
      } break;

      case Node::if_directive: {
        Node expansion = Node();
        for (size_t i = 0, S = expr.size(); i < S; i += 2) {
          if (expr[i].type() != Node::block) {
            Node predicate_val(eval(expr[i], prefix, env, f_env, new_Node, ctx));
            if (!predicate_val.is_false()) {
              expand(expansion = expr[i+1], prefix, env, f_env, new_Node, ctx);
              break;
            }
          }
          else {
            expand(expansion = expr[i], prefix, env, f_env, new_Node, ctx);
            break;
          }
        }
        expr.pop_all();
        if (!expansion.is_null()) expr += expansion;
      } break;

      case Node::for_through_directive:
      case Node::for_to_directive: {
        Node fake_mixin(new_Node(Node::mixin, expr.path(), expr.line(), 3));
        Node fake_param(new_Node(Node::parameters, expr.path(), expr.line(), 1));
        fake_mixin << new_Node(Node::identifier, "", 0, Token::make(for_kwd)) // stub name for debugging
                   << (fake_param << expr[0])                                 // iteration variable
                   << expr[3];                                                // body
        Node lower_bound(eval(expr[1], prefix, env, f_env, new_Node, ctx));
        Node upper_bound(eval(expr[2], prefix, env, f_env, new_Node, ctx));
        if (!(lower_bound.is_numeric() && upper_bound.is_numeric())) {
          throw_eval_error("bounds of @for directive must be numeric", expr.path(), expr.line());
        }
        expr.pop_all();
        for (double i = lower_bound.numeric_value(),
                    U = upper_bound.numeric_value() + ((expr.type() == Node::for_to_directive) ? 0 : 1);
             i < U;
             ++i) {
          Node i_node(new_Node(expr.path(), expr.line(), i));
          Node fake_arg(new_Node(Node::arguments, expr.path(), expr.line(), 1));
          fake_arg << i_node;
          expr += apply_mixin(fake_mixin, fake_arg, prefix, env, f_env, new_Node, ctx, true);
        }
      } break;

      case Node::each_directive: {
        Node fake_mixin(new_Node(Node::mixin, expr.path(), expr.line(), 3));
        Node fake_param(new_Node(Node::parameters, expr.path(), expr.line(), 1));
        fake_mixin << new_Node(Node::identifier, "", 0, Token::make(each_kwd)) // stub name for debugging
                   << (fake_param << expr[0])                                  // iteration variable
                   << expr[2];                                                 // body
        Node list(eval(expr[1], prefix, env, f_env, new_Node, ctx));
        // If the list isn't really a list, make a singleton out of it.
        if (list.type() != Node::list) {
          list = (new_Node(Node::list, list.path(), list.line(), 1) << list);
        }
        expr.pop_all();
        for (size_t i = 0, S = list.size(); i < S; ++i) {
          Node fake_arg(new_Node(Node::arguments, expr.path(), expr.line(), 1));
          list[i].should_eval() = true;
          fake_arg << eval(list[i], prefix, env, f_env, new_Node, ctx);
          expr += apply_mixin(fake_mixin, fake_arg, prefix, env, f_env, new_Node, ctx, true);
        }
      } break;

      case Node::while_directive: {
        Node fake_mixin(new_Node(Node::mixin, expr.path(), expr.line(), 3));
        Node fake_param(new_Node(Node::parameters, expr.path(), expr.line(), 0));
        Node fake_arg(new_Node(Node::arguments, expr.path(), expr.line(), 0));
        fake_mixin << new_Node(Node::identifier, "", 0, Token::make(while_kwd))  // stub name for debugging
                   << fake_param                                                 // no iteration variable
                   << expr[1];                                                   // body
        Node pred(expr[0]);
        expr.pop_back();
        expr.pop_back();
        Node ev_pred(eval(pred, prefix, env, f_env, new_Node, ctx));
        while (!ev_pred.is_false()) {
          expr += apply_mixin(fake_mixin, fake_arg, prefix, env, f_env, new_Node, ctx, true);
          ev_pred = eval(pred, prefix, env, f_env, new_Node, ctx);
        }
      } break;

      case Node::block_directive: {
        // TO DO: eval the directive name for interpolants
        expand(expr[1], new_Node(Node::none, expr.path(), expr.line(), 0), env, f_env, new_Node, ctx);
      } break;

      case Node::warning: {
        Node contents(eval(expr[0], Node(), env, f_env, new_Node, ctx));

        string prefix("WARNING: ");
        string indent("         ");
        string result(contents.to_string());
        if (contents.type() == Node::string_constant || contents.type() == Node::string_schema) {
          result = result.substr(1, result.size()-2); // unquote if it's a single string
        }
        // These cerrs aren't log lines! They're supposed to be here!
        cerr << prefix << result << endl;
        cerr << indent << "on line " << expr.line() << " of " << expr.path();
        cerr << endl << endl;
      } break;

      default: {
        // do nothing
      } break;

    }
  }

  void expand_list(Node list, Node prefix, Environment& env, map<string, Function>& f_env, Node_Factory& new_Node, Context& ctx) {
    for (size_t i = 0, S = list.size(); i < S; ++i) {
      list[i].should_eval() = true;
      list[i] = eval(list[i], prefix, env, f_env, new_Node, ctx);
    }
  }

  // Evaluation function for nodes in a value context.
  Node eval(Node expr, Node prefix, Environment& env, map<string, Function>& f_env, Node_Factory& new_Node, Context& ctx, bool function_name)
  {
    Node result = Node();
    switch (expr.type())
    {
      case Node::list: {
<<<<<<< HEAD
        if (expr.should_eval() && expr.size() > 0) expr[0] = eval(expr[0], prefix, env, f_env, new_Node, ctx);
        return expr;
=======
        if (expr.should_eval() && expr.size() > 0) {
          result = new_Node(Node::list, expr.path(), expr.line(), expr.size());
          result.is_comma_separated() = expr.is_comma_separated();
          result << eval(expr[0], prefix, env, f_env, new_Node, ctx);
          for (size_t i = 1, S = expr.size(); i < S; ++i) result << expr[i];
        }
>>>>>>> e44e4923
      } break;
      
      case Node::disjunction: {
        for (size_t i = 0, S = expr.size(); i < S; ++i) {
          result = eval(expr[i], prefix, env, f_env, new_Node, ctx);
          if (result.is_false()) continue;
          else                   break;
        }
      } break;
      
      case Node::conjunction: {
        for (size_t i = 0, S = expr.size(); i < S; ++i) {
          result = eval(expr[i], prefix, env, f_env, new_Node, ctx);
          if (result.is_false()) break;
        }
      } break;
      
      case Node::relation: {
        Node lhs(new_Node(Node::arguments, expr[0].path(), expr[0].line(), 1));
        Node rhs(new_Node(Node::arguments, expr[2].path(), expr[2].line(), 1));
        Node rel(expr[1]);

        lhs << expr[0];
        rhs << expr[2];
        lhs = eval_arguments(lhs, prefix, env, f_env, new_Node, ctx);
        rhs = eval_arguments(rhs, prefix, env, f_env, new_Node, ctx);
        lhs = lhs[0];
        rhs = rhs[0];
        if (lhs.type() == Node::list) expand_list(lhs, prefix, env, f_env, new_Node, ctx);
        if (rhs.type() == Node::list) expand_list(rhs, prefix, env, f_env, new_Node, ctx);

        Node T(new_Node(Node::boolean, lhs.path(), lhs.line(), true));
        Node F(new_Node(Node::boolean, lhs.path(), lhs.line(), false));
        
        switch (rel.type())
        {
          case Node::eq:  result = ((lhs == rhs) ? T : F); break;
          case Node::neq: result = ((lhs != rhs) ? T : F); break;
          case Node::gt:  result = ((lhs > rhs)  ? T : F); break;
          case Node::gte: result = ((lhs >= rhs) ? T : F); break;
          case Node::lt:  result = ((lhs < rhs)  ? T : F); break;
          case Node::lte: result = ((lhs <= rhs) ? T : F); break;
          default:
            throw_eval_error("unknown comparison operator " + expr.token().to_string(), expr.path(), expr.line());
        }
      } break;

      case Node::expression: {
        Node list(new_Node(Node::expression, expr.path(), expr.line(), expr.size()));
        for (size_t i = 0, S = expr.size(); i < S; ++i) {
          list << eval(expr[i], prefix, env, f_env, new_Node, ctx);
        }
        result = reduce(list, 1, list[0], new_Node);
      } break;

      case Node::term: {
        if (expr.should_eval()) {
          Node list(new_Node(Node::term, expr.path(), expr.line(), expr.size()));
          for (size_t i = 0, S = expr.size(); i < S; ++i) {
            list << eval(expr[i], prefix, env, f_env, new_Node, ctx);
          }
          result = reduce(list, 1, list[0], new_Node);
        }
      } break;

      case Node::textual_percentage: {
        result = new_Node(expr.path(), expr.line(), std::atof(expr.token().begin), Node::numeric_percentage);
      } break;

      case Node::textual_dimension: {
        result = new_Node(expr.path(), expr.line(),
                          std::atof(expr.token().begin),
                          Token::make(Prelexer::number(expr.token().begin),
                                      expr.token().end));
      } break;
      
      case Node::textual_number: {
        result = new_Node(expr.path(), expr.line(), std::atof(expr.token().begin));
      } break;

      case Node::textual_hex: {        
        result = new_Node(Node::numeric_color, expr.path(), expr.line(), 4);
        Token hext(Token::make(expr.token().begin+1, expr.token().end));
        if (hext.length() == 6) {
          for (int i = 0; i < 6; i += 2) {
            result << new_Node(expr.path(), expr.line(), static_cast<double>(std::strtol(string(hext.begin+i, 2).c_str(), NULL, 16)));
          }
        }
        else {
          for (int i = 0; i < 3; ++i) {
            result << new_Node(expr.path(), expr.line(), static_cast<double>(std::strtol(string(2, hext.begin[i]).c_str(), NULL, 16)));
          }
        }
        result << new_Node(expr.path(), expr.line(), 1.0);
      } break;
      
      case Node::variable: {
        if (!env.query(expr.token())) throw_eval_error("reference to unbound variable " + expr.token().to_string(), expr.path(), expr.line());
        result = env[expr.token()];
      } break;

      case Node::uri: {
        result = new_Node(Node::uri, expr.path(), expr.line(), 1);
        result << eval(expr[0], prefix, env, f_env, new_Node, ctx);
      } break;

      case Node::function_call: {
        // TO DO: default-constructed Function should be a generic callback (maybe)

        // eval the function name in case it's interpolated
        Node name_node(eval(expr[0], prefix, env, f_env, new_Node, ctx, true));
        string name(name_node.to_string());
        if (!f_env.count(name)) {
          // no definition available; just pass it through (with evaluated args)
          Node args(expr[1]);
          Node evaluated_args(new_Node(Node::arguments, args.path(), args.line(), args.size()));
          for (size_t i = 0, S = args.size(); i < S; ++i) {
            evaluated_args << eval(args[i], prefix, env, f_env, new_Node, ctx);
            if (evaluated_args.back().type() == Node::list) {
              Node arg_list(evaluated_args.back());
              for (size_t j = 0, S = arg_list.size(); j < S; ++j) {
                if (arg_list[j].should_eval()) arg_list[j] = eval(arg_list[j], prefix, env, f_env, new_Node, ctx);
              }
            }
          }
          result = new_Node(Node::function_call, expr.path(), expr.line(), 2);
          result << name_node << evaluated_args;
        }
        else {
          // check to see if the function is primitive/built-in
          Function f(f_env[name]);
          if (f.overloaded) {
            stringstream s;
            s << name << " " << expr[1].size();
            string resolved_name(s.str());
            if (!f_env.count(resolved_name)) throw_eval_error("wrong number of arguments to " + name, expr.path(), expr.line());
            f = f_env[resolved_name];
          }
          result = apply_function(f, expr[1], prefix, env, f_env, new_Node, ctx, expr.path(), expr.line());
        }
      } break;
      
      case Node::unary_plus: {
        Node arg(eval(expr[0], prefix, env, f_env, new_Node, ctx));
        if (arg.is_numeric()) {
          result = arg;
        }
        else {
          result = new_Node(Node::unary_plus, expr.path(), expr.line(), 1);
          result << arg;
        }
      } break;
      
      case Node::unary_minus: {
        Node arg(eval(expr[0], prefix, env, f_env, new_Node, ctx));
        if (arg.is_numeric()) {
          result = new_Node(expr.path(), expr.line(), -arg.numeric_value());
        }
        else {
          result = new_Node(Node::unary_minus, expr.path(), expr.line(), 1);
          result << arg;
        }
      } break;

      case Node::identifier: {
        string id_str(expr.to_string());
        to_lowercase(id_str);
        if (!function_name && ctx.color_names_to_values.count(id_str)) {
          Node color_orig(ctx.color_names_to_values[id_str]);
          Node r(color_orig[0]);
          Node g(color_orig[1]);
          Node b(color_orig[2]);
          Node a(color_orig[3]);
          result = new_Node(expr.path(), expr.line(),
                            r.numeric_value(),
                            g.numeric_value(),
                            b.numeric_value(),
                            a.numeric_value());
        }
      } break;
      
      case Node::string_schema:
      case Node::value_schema:
      case Node::identifier_schema: {
        result = new_Node(expr.type(), expr.path(), expr.line(), expr.size());
        for (size_t i = 0, S = expr.size(); i < S; ++i) {
          result << eval(expr[i], prefix, env, f_env, new_Node, ctx);
        }
        result.is_quoted() = expr.is_quoted();
      } break;
      
      case Node::css_import: {
        result = new_Node(Node::css_import, expr.path(), expr.line(), 1);
        result << eval(expr[0], prefix, env, f_env, new_Node, ctx);
      } break;

      default: {
        result = expr;
      } break;
    }
    if (result.is_null()) result = expr;
    return result;
  }

  // Reduce arithmetic operations. Arithmetic expressions are stored as vectors
  // of operands with operators interspersed, rather than as the usual binary
  // tree. (This function is essentially a left fold.)
  Node reduce(Node list, size_t head, Node acc, Node_Factory& new_Node)
  {
    if (head >= list.size()) return acc;
    Node op(list[head]);
    Node rhs(list[head + 1]);
    Node::Type optype = op.type();
    Node::Type ltype = acc.type();
    Node::Type rtype = rhs.type();
    if (ltype == Node::number && rtype == Node::number) {
      acc = new_Node(list.path(), list.line(), operate(op, acc.numeric_value(), rhs.numeric_value()));
    }
    else if (ltype == Node::number && rtype == Node::numeric_dimension) {
      acc = new_Node(list.path(), list.line(), operate(op, acc.numeric_value(), rhs.numeric_value()), rhs.unit());
    }
    else if (ltype == Node::numeric_dimension && rtype == Node::number) {
      acc = new_Node(list.path(), list.line(), operate(op, acc.numeric_value(), rhs.numeric_value()), acc.unit());
    }
    else if (ltype == Node::numeric_dimension && rtype == Node::numeric_dimension) {
      // TO DO: TRUE UNIT ARITHMETIC
      if (optype == Node::div) {
        acc = new_Node(list.path(), list.line(), operate(op, acc.numeric_value(), rhs.numeric_value()));
      }
      else {
        acc = new_Node(list.path(), list.line(), operate(op, acc.numeric_value(), rhs.numeric_value()), acc.unit());
      }
    }
    else if (ltype == Node::number && rtype == Node::numeric_color) {
      if (optype == Node::add || optype == Node::mul) {
        double r = operate(op, acc.numeric_value(), rhs[0].numeric_value());
        double g = operate(op, acc.numeric_value(), rhs[1].numeric_value());
        double b = operate(op, acc.numeric_value(), rhs[2].numeric_value());
        double a = rhs[3].numeric_value();
        acc = new_Node(list.path(), list.line(), r, g, b, a);
      }
      else {
        acc = (new_Node(Node::value_schema, list.path(), list.line(), 3) << acc);
        acc << op;
        acc << rhs;
      }
    }
    else if (ltype == Node::numeric_color && rtype == Node::number) {
      double r = operate(op, acc[0].numeric_value(), rhs.numeric_value());
      double g = operate(op, acc[1].numeric_value(), rhs.numeric_value());
      double b = operate(op, acc[2].numeric_value(), rhs.numeric_value());
      double a = acc[3].numeric_value();
      acc = new_Node(list.path(), list.line(), r, g, b, a);
    }
    else if (ltype == Node::numeric_color && rtype == Node::numeric_color) {
      if (acc[3].numeric_value() != rhs[3].numeric_value()) throw_eval_error("alpha channels must be equal for " + acc.to_string() + " + " + rhs.to_string(), acc.path(), acc.line());
      double r = operate(op, acc[0].numeric_value(), rhs[0].numeric_value());
      double g = operate(op, acc[1].numeric_value(), rhs[1].numeric_value());
      double b = operate(op, acc[2].numeric_value(), rhs[2].numeric_value());
      double a = acc[3].numeric_value();
      acc = new_Node(list.path(), list.line(), r, g, b, a);
    }
    else if (ltype == Node::concatenation && rtype == Node::concatenation) {
      if (optype != Node::add) acc << op;
      acc += rhs;
    }
    else if (ltype == Node::concatenation) {
      if (optype != Node::add) acc << op;
      acc << rhs;
    }
    else if (rtype == Node::concatenation) {
      acc = (new_Node(Node::concatenation, list.path(), list.line(), 2) << acc);
      if (optype != Node::add) acc << op;
      acc += rhs;
      acc.is_quoted() = acc[0].is_quoted();
    }
    else if (acc.is_string() || rhs.is_string()) {
      acc = (new_Node(Node::concatenation, list.path(), list.line(), 2) << acc);
      if (optype != Node::add) acc << op;
      acc << rhs;
      if (acc[0].is_quoted() || (ltype == Node::number && rhs.is_quoted())) {
        acc.is_quoted() = true;
      }
      else {
        acc.is_quoted() = false;
      }
    }
    else { // lists or schemas
      if (acc.is_schema() && rhs.is_schema()) {
        if (optype != Node::add) acc << op;
        acc += rhs;
      }
      else if (acc.is_schema()) {
        if (optype != Node::add) acc << op;
        acc << rhs;
      }
      else if (rhs.is_schema()) {
        acc = (new_Node(Node::value_schema, list.path(), list.line(), 2) << acc);
        if (optype != Node::add) acc << op;
        acc += rhs;
      }
      else {
        acc = (new_Node(Node::value_schema, list.path(), list.line(), 2) << acc);
        if (optype != Node::add) acc << op;
        acc << rhs;
      }
      acc.is_quoted() = false;
    }
    return reduce(list, head + 2, acc, new_Node);
  }

  // Helper for doing the actual arithmetic.
  double operate(Node op, double lhs, double rhs)
  {
    switch (op.type())
    {
      case Node::add: return lhs + rhs; break;
      case Node::sub: return lhs - rhs; break;
      case Node::mul: return lhs * rhs; break;
      case Node::div: {
        if (rhs == 0) throw_eval_error("divide by zero", op.path(), op.line());
        return lhs / rhs;
      } break;
      default:        return 0;         break;
    }
  }

  Node eval_arguments(Node args, Node prefix, Environment& env, map<string, Function>& f_env, Node_Factory& new_Node, Context& ctx)
  {
    Node evaluated_args(new_Node(Node::arguments, args.path(), args.line(), args.size()));
    for (size_t i = 0, S = args.size(); i < S; ++i) {
      if (args[i].type() != Node::assignment) {
        evaluated_args << eval(args[i], prefix, env, f_env, new_Node, ctx);
        if (evaluated_args.back().type() == Node::list) {
          Node arg_list(evaluated_args.back());
          Node new_arg_list(new_Node(Node::list, arg_list.path(), arg_list.line(), arg_list.size()));
          for (size_t j = 0, S = arg_list.size(); j < S; ++j) {
            if (arg_list[j].should_eval()) new_arg_list << eval(arg_list[j], prefix, env, f_env, new_Node, ctx);
            else                           new_arg_list << arg_list[j];
          }
        }
      }
      else {
        Node kwdarg(new_Node(Node::assignment, args[i].path(), args[i].line(), 2));
        kwdarg << args[i][0];
        kwdarg << eval(args[i][1], prefix, env, f_env, new_Node, ctx);
        if (kwdarg.back().type() == Node::list) {
          Node arg_list(kwdarg.back());
          Node new_arg_list(new_Node(Node::list, arg_list.path(), arg_list.line(), arg_list.size()));
          for (size_t j = 0, S = arg_list.size(); j < S; ++j) {
            if (arg_list[j].should_eval()) new_arg_list << eval(arg_list[j], prefix, env, f_env, new_Node, ctx);
            else                           new_arg_list << arg_list[j];
          }
          kwdarg[1] = new_arg_list;
        }
        evaluated_args << kwdarg;
      }
    }
    // eval twice because args may be delayed
    for (size_t i = 0, S = evaluated_args.size(); i < S; ++i) {
      if (evaluated_args[i].type() != Node::assignment) {
        evaluated_args[i].should_eval() = true;
        evaluated_args[i] = eval(evaluated_args[i], prefix, env, f_env, new_Node, ctx);
        if (evaluated_args[i].type() == Node::list) {
          Node arg_list(evaluated_args[i]);
          for (size_t j = 0, S = arg_list.size(); j < S; ++j) {
            if (arg_list[j].should_eval()) arg_list[j] = eval(arg_list[j], prefix, env, f_env, new_Node, ctx);
          }
        }
      }
      else {
        Node kwdarg(evaluated_args[i]);
        kwdarg[1].should_eval() = true;
        kwdarg[1] = eval(kwdarg[1], prefix, env, f_env, new_Node, ctx);
        if (kwdarg[1].type() == Node::list) {
          Node arg_list(kwdarg[1]);
          for (size_t j = 0, S = arg_list.size(); j < S; ++j) {
            if (arg_list[j].should_eval()) arg_list[j] = eval(arg_list[j], prefix, env, f_env, new_Node, ctx);
          }
        }
        evaluated_args[i] = kwdarg;
      }
    }
    return evaluated_args;
  }

  // Helper function for binding arguments in function and mixin calls.
  // Needs the environment containing the bindings to be passed in by the
  // caller. Also expects the caller to have pre-evaluated the arguments.
  void bind_arguments(string callee_name, const Node params, const Node args, Node prefix, Environment& env, map<string, Function>& f_env, Node_Factory& new_Node, Context& ctx)
  {
    // populate the env with the names of the parameters so we can check for
    // correctness further down
    for (size_t i = 0, S = params.size(); i < S; ++i) {
      Node param(params[i]);
      env.current_frame[param.type() == Node::variable ? param.token() : param[0].token()] = Node();
    }

    // now do the actual binding
    size_t args_bound = 0, num_params = params.size();
    for (size_t i = 0, j = 0, S = args.size(); i < S; ++i) {
      if (j >= num_params) {
        stringstream msg;
        msg << callee_name << " only takes " << num_params << " arguments";
        throw_eval_error(msg.str(), args.path(), args.line());
      }
      Node arg(args[i]), param(params[j]);
      // ordinal argument; just bind and keep going
      if (arg.type() != Node::assignment) {
        env[param.type() == Node::variable ? param.token() : param[0].token()] = arg;
        ++j;
      }
      // keyword argument -- need to check for correctness
      else {
        Token arg_name(arg[0].token());
        Node arg_value(arg[1]);
        if (!env.query(arg_name)) {
          throw_eval_error(callee_name + " has no parameter named " + arg_name.to_string(), arg.path(), arg.line());
        }
        if (!env[arg_name].is_null()) {
          throw_eval_error(callee_name + " was passed argument " + arg_name.to_string() + " both by position and by name", arg.path(), arg.line());
        }
        env[arg_name] = arg_value;
        ++args_bound;
      }
    }
    // now plug in the holes with default values, if any
    for (size_t i = 0, S = params.size(); i < S; ++i) {
      Node param(params[i]);
      Token param_name((param.type() == Node::assignment ? param[0] : param).token());
      if (env[param_name].is_null()) {
        if (param.type() != Node::assignment) {
          throw_eval_error(callee_name + " is missing argument " + param_name.to_string(), args.path(), args.line());
        }
        // eval default values in an environment where the previous vals have already been evaluated
        env[param_name] = eval(param[1], prefix, env, f_env, new_Node, ctx);
      }
    }
  }

  // Apply a mixin -- bind the arguments in a new environment, link the new
  // environment to the current one, then copy the body and eval in the new
  // environment.
  Node apply_mixin(Node mixin, const Node args, Node prefix, Environment& env, map<string, Function>& f_env, Node_Factory& new_Node, Context& ctx, bool dynamic_scope)
  {
    Node params(mixin[1]);
    Node body(new_Node(mixin[2])); // clone the body
<<<<<<< HEAD
    Node args = new_Node(aargs);
    // evaluate arguments in the current environment
    for (size_t i = 0, S = args.size(); i < S; ++i) {
      if (args[i].type() != Node::assignment) {
        args[i] = eval(args[i], prefix, env, f_env, new_Node, ctx);
      }
      else {
        args[i][1] = eval(args[i][1], prefix, env, f_env, new_Node, ctx);
      }
    }
    // need to eval twice because some expressions get delayed
    for (size_t i = 0, S = args.size(); i < S; ++i) {
      if (args[i].type() != Node::assignment) {
        args[i].should_eval() = true;
        args[i] = eval(args[i], prefix, env, f_env, new_Node, ctx);
      }
      else {
        args[i][1].should_eval() = true;
        args[i][1] = eval(args[i][1], prefix, env, f_env, new_Node, ctx);
      }
    }

=======
    Node evaluated_args(eval_arguments(args, prefix, env, f_env, new_Node, ctx));
>>>>>>> e44e4923
    // Create a new environment for the mixin and link it to the appropriate parent
    Environment bindings;
    if (dynamic_scope) {
      bindings.link(env);
    }
    else {
      // C-style scope for now (current/global, nothing in between). May need
      // to implement full lexical scope someday.
      bindings.link(env.global ? *env.global : env);
    }
    // bind arguments in the extended environment
    stringstream mixin_name;
    mixin_name << "mixin";
    if (!mixin[0].is_null()) mixin_name << " " << mixin[0].to_string();
    bind_arguments(mixin_name.str(), params, evaluated_args, prefix, bindings, f_env, new_Node, ctx);
    // evaluate the mixin's body
    expand(body, prefix, bindings, f_env, new_Node, ctx);
    return body;
  }

  // Apply a function -- bind the arguments and pass them to the underlying
  // primitive function implementation, then return its value.
  Node apply_function(const Function& f, const Node args, Node prefix, Environment& env, map<string, Function>& f_env, Node_Factory& new_Node, Context& ctx, string& path, size_t line)
  {
<<<<<<< HEAD
    Node args = new_Node(aargs);
    // evaluate arguments in the current environment
    for (size_t i = 0, S = args.size(); i < S; ++i) {
      if (args[i].type() != Node::assignment) {
        args[i] = eval(args[i], prefix, env, f_env, new_Node, ctx);
      }
      else {
        args[i][1] = eval(args[i][1], prefix, env, f_env, new_Node, ctx);
      }
    }
    // need to eval twice because some expressions get delayed
    for (size_t i = 0, S = args.size(); i < S; ++i) {
      if (args[i].type() != Node::assignment) {
        args[i].should_eval() = true;
        args[i] = eval(args[i], prefix, env, f_env, new_Node, ctx);
      }
      else {
        args[i][1].should_eval() = true;
        args[i][1] = eval(args[i][1], prefix, env, f_env, new_Node, ctx);
      }
    }

=======
    Node evaluated_args(eval_arguments(args, prefix, env, f_env, new_Node, ctx));
>>>>>>> e44e4923
    // bind arguments
    Environment bindings;
    Node params(f.primitive ? f.parameters : f.definition[1]);
    bindings.link(env.global ? *env.global : env);
    bind_arguments("function " + f.name, params, evaluated_args, prefix, bindings, f_env, new_Node, ctx);

    if (f.primitive) {
      return f.primitive(f.parameter_names, bindings, new_Node, path, line);
    }
    else {
      // TO DO: consider cloning the function body?
      return eval_function(f.name, f.definition[2], bindings, new_Node, ctx, true);
    }
  }

  // Special function for evaluating pure Sass functions. The evaluation
  // algorithm is different in this case because the body needs to be
  // executed and a single value needs to be returned directly, rather than
  // styles being expanded and spliced in place.
  Node eval_function(string name, Node body, Environment& bindings, Node_Factory& new_Node, Context& ctx, bool at_toplevel)
  {
    for (size_t i = 0, S = body.size(); i < S; ++i) {
      Node stm(body[i]);
      switch (stm.type())
      {
        case Node::assignment: {
          Node val(stm[1]);
          Node newval;
          if (val.type() == Node::list) {
            newval = new_Node(Node::list, val.path(), val.line(), val.size());
            newval.is_comma_separated() = val.is_comma_separated();
            for (size_t i = 0, S = val.size(); i < S; ++i) {
              if (val[i].should_eval()) newval << eval(val[i], Node(), bindings, ctx.function_env, new_Node, ctx);
              else                      newval << val[i];
            }
          }
          else {
            newval = eval(val, Node(), bindings, ctx.function_env, new_Node, ctx);
          }
          Node var(stm[0]);
          if (stm.is_guarded() && bindings.query(var.token())) continue;
          // If a binding exists (possibly upframe), then update it.
          // Otherwise, make a new one in the current frame.
          if (bindings.query(var.token())) {
            bindings[var.token()] = newval;
          }
          else {
            bindings.current_frame[var.token()] = newval;
          }
        } break;

        case Node::if_directive: {
          for (size_t j = 0, S = stm.size(); j < S; j += 2) {
            if (stm[j].type() != Node::block) {
              Node predicate_val(eval(stm[j], Node(), bindings, ctx.function_env, new_Node, ctx));
              if (!predicate_val.is_false()) {
                Node v(eval_function(name, stm[j+1], bindings, new_Node, ctx));
                if (v.is_null()) break;
                else             return v;
              }
            }
            else {
              Node v(eval_function(name, stm[j], bindings, new_Node, ctx));
              if (v.is_null()) break;
              else             return v;
            }
          }
        } break;

        case Node::for_through_directive:
        case Node::for_to_directive: {
          Node::Type for_type = stm.type();
          Node iter_var(stm[0]);
          Node lower_bound(eval(stm[1], Node(), bindings, ctx.function_env, new_Node, ctx));
          Node upper_bound(eval(stm[2], Node(), bindings, ctx.function_env, new_Node, ctx));
          Node for_body(stm[3]);
          Environment for_env; // re-use this env for each iteration
          for_env.link(bindings);
          for (double j = lower_bound.numeric_value(), T = upper_bound.numeric_value() + ((for_type == Node::for_to_directive) ? 0 : 1);
               j < T;
               j += 1) {
            for_env.current_frame[iter_var.token()] = new_Node(lower_bound.path(), lower_bound.line(), j);
            Node v(eval_function(name, for_body, for_env, new_Node, ctx));
            if (v.is_null()) continue;
            else             return v;
          }
        } break;

        case Node::each_directive: {
          Node iter_var(stm[0]);
          Node list(eval(stm[1], Node(), bindings, ctx.function_env, new_Node, ctx));
          if (list.type() != Node::list) {
            list = (new_Node(Node::list, list.path(), list.line(), 1) << list);
          }
          Node each_body(stm[2]);
          Environment each_env; // re-use this env for each iteration
          each_env.link(bindings);
          for (size_t j = 0, T = list.size(); j < T; ++j) {
            list[j].should_eval() = true;
            each_env.current_frame[iter_var.token()] = eval(list[j], Node(), bindings, ctx.function_env, new_Node, ctx);
            Node v(eval_function(name, each_body, each_env, new_Node, ctx));
            if (v.is_null()) continue;
            else             return v;
          }
        } break;

        case Node::while_directive: {
          Node pred_expr(stm[0]);
          Node while_body(stm[1]);
          Environment while_env; // re-use this env for each iteration
          while_env.link(bindings);
          Node pred_val(eval(pred_expr, Node(), bindings, ctx.function_env, new_Node, ctx));
          while (!pred_val.is_false()) {
            Node v(eval_function(name, while_body, while_env, new_Node, ctx));
            if (v.is_null()) {
              pred_val = eval(pred_expr, Node(), bindings, ctx.function_env, new_Node, ctx);
              continue;
            }
            else return v;
          }
        } break;

        case Node::warning: {
          string prefix("WARNING: ");
          string indent("         ");
          Node contents(eval(stm[0], Node(), bindings, ctx.function_env, new_Node, ctx));
          string result(contents.to_string());
          if (contents.type() == Node::string_constant || contents.type() == Node::string_schema) {
            result = result.substr(1, result.size()-2); // unquote if it's a single string
          }
          // These cerrs aren't log lines! They're supposed to be here!
          cerr << prefix << result << endl;
          cerr << indent << "on line " << stm.line() << " of " << stm.path();
          cerr << endl << endl;
        } break;

        case Node::return_directive: {
          Node retval(eval(stm[0], Node(), bindings, ctx.function_env, new_Node, ctx));
          if (retval.type() == Node::list) {
            Node new_list(new_Node(Node::list, retval.path(), retval.line(), retval.size()));
            new_list.is_comma_separated() = retval.is_comma_separated();
            for (size_t i = 0, S = retval.size(); i < S; ++i) {
              new_list << eval(retval[i], Node(), bindings, ctx.function_env, new_Node, ctx);
            }
            retval = new_list;
          }
          return retval;
        } break;

        default: {

        } break;
      }
    }
    if (at_toplevel) throw_eval_error("function finished without @return", body.path(), body.line());
    return Node();
  }

  // Expand a selector with respect to its prefix/context. Two separate cases:
  // when the selector has backrefs, substitute the prefix for each occurrence
  // of a backref. When the selector doesn't have backrefs, just prepend the
  // prefix. This function needs multiple subsidiary cases in order to properly
  // combine the various kinds of selectors.
  Node expand_selector(Node sel, Node pre, Node_Factory& new_Node)
  {
    if (pre.type() == Node::none) return sel;

    if (sel.has_backref()) {
      if ((pre.type() == Node::selector_group) && (sel.type() == Node::selector_group)) {
        Node group(new_Node(Node::selector_group, sel.path(), sel.line(), pre.size() * sel.size()));
        for (size_t i = 0, S = pre.size(); i < S; ++i) {
          for (size_t j = 0, T = sel.size(); j < T; ++j) {
            group << expand_backref(new_Node(sel[j]), pre[i]);
          }
        }
        return group;
      }
      else if ((pre.type() == Node::selector_group) && (sel.type() != Node::selector_group)) {
        Node group(new_Node(Node::selector_group, sel.path(), sel.line(), pre.size()));
        for (size_t i = 0, S = pre.size(); i < S; ++i) {
          group << expand_backref(new_Node(sel), pre[i]);
        }
        return group;
      }
      else if ((pre.type() != Node::selector_group) && (sel.type() == Node::selector_group)) {
        Node group(new_Node(Node::selector_group, sel.path(), sel.line(), sel.size()));
        for (size_t i = 0, S = sel.size(); i < S; ++i) {
          group << expand_backref(new_Node(sel[i]), pre);
        }
        return group;
      }
      else {
        return expand_backref(new_Node(sel), pre);
      }
    }

    if ((pre.type() == Node::selector_group) && (sel.type() == Node::selector_group)) {
      Node group(new_Node(Node::selector_group, sel.path(), sel.line(), pre.size() * sel.size()));
      for (size_t i = 0, S = pre.size(); i < S; ++i) {
        for (size_t j = 0, T = sel.size(); j < T; ++j) {
          Node new_sel(new_Node(Node::selector, sel.path(), sel.line(), 2));
          if (pre[i].type() == Node::selector) new_sel += pre[i];
          else                                 new_sel << pre[i];
          if (sel[j].type() == Node::selector) new_sel += sel[j];
          else                                 new_sel << sel[j];
          group << new_sel;
        }
      }
      return group;
    }
    else if ((pre.type() == Node::selector_group) && (sel.type() != Node::selector_group)) {
      Node group(new_Node(Node::selector_group, sel.path(), sel.line(), pre.size()));
      for (size_t i = 0, S = pre.size(); i < S; ++i) {
        Node new_sel(new_Node(Node::selector, sel.path(), sel.line(), 2));
        if (pre[i].type() == Node::selector) new_sel += pre[i];
        else                                 new_sel << pre[i];
        if (sel.type() == Node::selector)    new_sel += sel;
        else                                 new_sel << sel;
        group << new_sel;
      }
      return group;
    }
    else if ((pre.type() != Node::selector_group) && (sel.type() == Node::selector_group)) {
      Node group(new_Node(Node::selector_group, sel.path(), sel.line(), sel.size()));
      for (size_t i = 0, S = sel.size(); i < S; ++i) {
        Node new_sel(new_Node(Node::selector, sel.path(), sel.line(), 2));
        if (pre.type() == Node::selector)    new_sel += pre;
        else                                 new_sel << pre;
        if (sel[i].type() == Node::selector) new_sel += sel[i];
        else                                 new_sel << sel[i];
        group << new_sel;
      }
      return group;
    }
    else {
      Node new_sel(new_Node(Node::selector, sel.path(), sel.line(), 2));
      if (pre.type() == Node::selector) new_sel += pre;
      else                              new_sel << pre;
      if (sel.type() == Node::selector) new_sel += sel;
      else                              new_sel << sel;
      return new_sel;
    }
    // unreachable statement
    return Node();
  }

  // Helper for expanding selectors with backrefs.
  Node expand_backref(Node sel, Node pre)
  {
    switch (sel.type())
    {
      case Node::backref: {
        return pre;
      } break;

      case Node::simple_selector_sequence:
      case Node::selector: {
        for (size_t i = 0, S = sel.size(); i < S; ++i) {
          sel[i] = expand_backref(sel[i], pre);
        }
        return sel;
      } break;

      default: {
        return sel;
      } break;
    }
    // unreachable statement
    return Node();
  }

  // Resolve selector extensions.
  void extend_selectors(vector<pair<Node, Node> >& pending, multimap<Node, Node>& extension_table, Node_Factory& new_Node)
  {
    for (size_t i = 0, S = pending.size(); i < S; ++i) {
      // Node extender(pending[i].second[2]);
      // Node original_extender(pending[i].second[0]);
      Node ruleset_to_extend(pending[i].first);
      Node extendee(ruleset_to_extend[2]);

      if (extendee.type() != Node::selector_group && !extendee.has_been_extended()) {
        Node extendee_base(selector_base(extendee));
        Node extender_group(new_Node(Node::selector_group, extendee.path(), extendee.line(), 1));
        for (multimap<Node, Node>::iterator i = extension_table.lower_bound(extendee_base), E = extension_table.upper_bound(extendee_base);
             i != E;
             ++i) {
          if (i->second.size() <= 2) continue; // TODO: UN-HACKIFY THIS
          if (i->second[2].type() == Node::selector_group)
            extender_group += i->second[2];
          else
            extender_group << i->second[2];
        }
        Node extended_group(new_Node(Node::selector_group, extendee.path(), extendee.line(), extender_group.size() + 1));
        extendee.has_been_extended() = true;
        extended_group << extendee;
        for (size_t i = 0, S = extender_group.size(); i < S; ++i) {
          extended_group << generate_extension(extendee, extender_group[i], new_Node);
        }
        ruleset_to_extend[2] = extended_group;
      }
      else {
        Node extended_group(new_Node(Node::selector_group, extendee.path(), extendee.line(), extendee.size() + 1));
        for (size_t i = 0, S = extendee.size(); i < S; ++i) {
          Node extendee_i(extendee[i]);
          Node extendee_i_base(selector_base(extendee_i));
          extended_group << extendee_i;
          if (!extendee_i.has_been_extended() && extension_table.count(extendee_i_base)) {
            Node extender_group(new_Node(Node::selector_group, extendee.path(), extendee.line(), 1));
            for (multimap<Node, Node>::iterator i = extension_table.lower_bound(extendee_i_base), E = extension_table.upper_bound(extendee_i_base);
                 i != E;
                 ++i) {
              if (i->second.size() <= 2) continue; // TODO: UN-HACKIFY THIS
              if (i->second[2].type() == Node::selector_group)
                extender_group += i->second[2];
              else
                extender_group << i->second[2];
            }
            for (size_t j = 0, S = extender_group.size(); j < S; ++j) {
              extended_group << generate_extension(extendee_i, extender_group[j], new_Node);
            }
            extendee_i.has_been_extended() = true;
          }
        }
        ruleset_to_extend[2] = extended_group;
      }

      // if (extendee.type() != Node::selector_group && extender.type() != Node::selector_group) {
      //   Node ext(generate_extension(extendee, extender, new_Node));
      //   ext.push_front(extendee);
      //   ruleset_to_extend[2] = ext;
      // }
      // else if (extendee.type() == Node::selector_group && extender.type() != Node::selector_group) {
      //   cerr << "extending a group with a singleton!" << endl;
      //   Node new_group(new_Node(Node::selector_group, extendee.path(), extendee.line(), extendee.size()));
      //   for (size_t i = 0, S = extendee.size(); i < S; ++i) {
      //     new_group << extendee[i];
      //     if (extension_table.count(extendee[i])) {
      //       new_group << generate_extension(extendee[i], extender, new_Node);
      //     }
      //   }
      //   ruleset_to_extend[2] = new_group;
      // }
      // else if (extendee.type() != Node::selector_group && extender.type() == Node::selector_group) {
      //   cerr << "extending a singleton with a group!" << endl;
      // }
      // else {
      //   cerr << "skipping this for now!" << endl;
      // }

      // if (selector_to_extend.type() != Node::selector_group) {
      //   Node ext(generate_extension(selector_to_extend, extender, new_Node));
      //   ext.push_front(selector_to_extend);
      //   ruleset_to_extend[2] = ext;
      // }
      // else {
      //   cerr << "possibly extending a selector in a group: " << selector_to_extend.to_string() << endl;
      //   Node new_group(new_Node(Node::selector_group,
      //                  selector_to_extend.path(),
      //                  selector_to_extend.line(),
      //                  selector_to_extend.size()));
      //   for (size_t i = 0, S = selector_to_extend.size(); i < S; ++i) {
      //     Node sel_i(selector_to_extend[i]);
      //     Node sel_ib(selector_base(sel_i));
      //     if (extension_table.count(sel_ib)) {
      //       for (multimap<Node, Node>::iterator i = extension_table.lower_bound(sel_ib); i != extension_table.upper_bound(sel_ib); ++i) {
      //         if (i->second.is(original_extender)) {
      //           new_group << sel_i;
      //           new_group += generate_extension(sel_i, extender, new_Node);
      //         }
      //         else {
      //           cerr << "not what you think is happening!" << endl;
      //         }
      //       }
      //     }
      //   }
      //   ruleset_to_extend[2] = new_group;
      // }

      // if (selector_to_extend.type() != Node::selector) {
      //   switch (extender.type())
      //   {
      //     case Node::simple_selector:
      //     case Node::attribute_selector:
      //     case Node::simple_selector_sequence:
      //     case Node::selector: {
      //       cerr << "EXTENDING " << selector_to_extend.to_string() << " WITH " << extender.to_string() << endl;
      //       if (selector_to_extend.type() == Node::selector_group) {
      //         selector_to_extend << extender;
      //       }
      //       else {
      //         Node new_group(new_Node(Node::selector_group, selector_to_extend.path(), selector_to_extend.line(), 2));
      //         new_group << selector_to_extend << extender;
      //         ruleset_to_extend[2] = new_group;
      //       }
      //     } break;
      //     default: {
      //     // handle the other cases later
      //     }
      //   }
      // }
      // else {
      //   switch (extender.type())
      //   {
      //     case Node::simple_selector:
      //     case Node::attribute_selector:
      //     case Node::simple_selector_sequence: {
      //       Node new_ext(new_Node(selector_to_extend));
      //       new_ext.back() = extender;
      //       if (selector_to_extend.type() == Node::selector_group) {
      //         selector_to_extend << new_ext;
      //       }
      //       else {
      //         Node new_group(new_Node(Node::selector_group, selector_to_extend.path(), selector_to_extend.line(), 2));
      //         new_group << selector_to_extend << new_ext;
      //         ruleset_to_extend[2] = new_group;
      //       }
      //     } break;

      //     case Node::selector: {
      //       Node new_ext1(new_Node(Node::selector, selector_to_extend.path(), selector_to_extend.line(), selector_to_extend.size() + extender.size() - 1));
      //       Node new_ext2(new_Node(Node::selector, selector_to_extend.path(), selector_to_extend.line(), selector_to_extend.size() + extender.size() - 1));
      //       new_ext1 += selector_prefix(selector_to_extend, new_Node);
      //       new_ext1 += extender;
      //       new_ext2 += selector_prefix(extender, new_Node);
      //       new_ext2 += selector_prefix(selector_to_extend, new_Node);
      //       new_ext2 << extender.back();
      //       if (selector_to_extend.type() == Node::selector_group) {
      //         selector_to_extend << new_ext1 << new_ext2;
      //       }
      //       else {
      //         Node new_group(new_Node(Node::selector_group, selector_to_extend.path(), selector_to_extend.line(), 2));
      //         new_group << selector_to_extend << new_ext1 << new_ext2;
      //         ruleset_to_extend[2] = new_group;
      //       }
      //     } break;

      //     default: {
      //       // something
      //     } break;
      //   }
      // }
    }
  }

  // Helper for generating selector extensions; called for each extendee and
  // extender in a pair of selector groups.
  Node generate_extension(Node extendee, Node extender, Node_Factory& new_Node)
  {
    Node new_group(new_Node(Node::selector_group, extendee.path(), extendee.line(), 1));
    if (extendee.type() != Node::selector) {
      switch (extender.type())
      {
        case Node::simple_selector:
        case Node::attribute_selector:
        case Node::simple_selector_sequence:
        case Node::selector: {
          new_group << extender;
          return new_group;
        } break;
        default: {
          // not sure why selectors sometimes get wrapped in a singleton group
          return generate_extension(extendee, extender[0], new_Node);
        } break;
      }
    }
    else {
      switch (extender.type())
      {
        case Node::simple_selector:
        case Node::attribute_selector:
        case Node::simple_selector_sequence: {
          Node new_ext(new_Node(Node::selector, extendee.path(), extendee.line(), extendee.size()));
          for (size_t i = 0, S = extendee.size() - 1; i < S; ++i) {
            new_ext << extendee[i];
          }
          new_ext << extender;
          new_group << new_ext;
          return new_group;
        } break;

        case Node::selector: {
          Node new_ext1(new_Node(Node::selector, extendee.path(), extendee.line(), extendee.size() + extender.size() - 1));
          Node new_ext2(new_Node(Node::selector, extendee.path(), extendee.line(), extendee.size() + extender.size() - 1));
          new_ext1 += selector_prefix(extendee, new_Node);
          new_ext1 += extender;
          new_ext2 += selector_prefix(extender, new_Node);
          new_ext2 += selector_prefix(extendee, new_Node);
          new_ext2 << extender.back();
          new_group << new_ext1 << new_ext2;
          return new_group;
        } break;

        default: {
          // something
        } break;
      }
    }
    return Node();
  }

  // Helpers for extracting subsets of selectors
  Node selector_prefix(Node sel, Node_Factory& new_Node)
  {
    switch (sel.type())
    {
      case Node::selector: {
        Node pre(new_Node(Node::selector, sel.path(), sel.line(), sel.size() - 1));
        for (size_t i = 0, S = sel.size() - 1; i < S; ++i) {
          pre << sel[i];
        }
        return pre;
      } break;

      default: {
        return new_Node(Node::selector, sel.path(), sel.line(), 0);
      } break;
    }
  }

  Node selector_base(Node sel)
  {
    switch (sel.type())
    {
      case Node::selector: {
        return sel.back();
      } break;

      default: {
        return sel;
      } break;
    }
  }

  static Node selector_but(Node sel, Node_Factory& new_Node, size_t start, size_t from_end)
  {
    switch (sel.type())
    {
      case Node::selector: {
        Node bf(new_Node(Node::selector, sel.path(), sel.line(), sel.size() - 1));
        for (size_t i = start, S = sel.size() - from_end; i < S; ++i) {
          bf << sel[i];
        }
        return bf;
      } break;

      default: {
        return new_Node(Node::selector, sel.path(), sel.line(), 0);
      } break;
    }
  }

  Node selector_butfirst(Node sel, Node_Factory& new_Node)
  { return selector_but(sel, new_Node, 1, 0); }

  Node selector_butlast(Node sel, Node_Factory& new_Node)
  { return selector_but(sel, new_Node, 0, 1); }

  void to_lowercase(string& s)
  { for (size_t i = 0, L = s.length(); i < L; ++i) s[i] = tolower(s[i]); }

}<|MERGE_RESOLUTION|>--- conflicted
+++ resolved
@@ -285,17 +285,12 @@
     switch (expr.type())
     {
       case Node::list: {
-<<<<<<< HEAD
-        if (expr.should_eval() && expr.size() > 0) expr[0] = eval(expr[0], prefix, env, f_env, new_Node, ctx);
-        return expr;
-=======
         if (expr.should_eval() && expr.size() > 0) {
           result = new_Node(Node::list, expr.path(), expr.line(), expr.size());
           result.is_comma_separated() = expr.is_comma_separated();
           result << eval(expr[0], prefix, env, f_env, new_Node, ctx);
           for (size_t i = 1, S = expr.size(); i < S; ++i) result << expr[i];
         }
->>>>>>> e44e4923
       } break;
       
       case Node::disjunction: {
@@ -743,32 +738,7 @@
   {
     Node params(mixin[1]);
     Node body(new_Node(mixin[2])); // clone the body
-<<<<<<< HEAD
-    Node args = new_Node(aargs);
-    // evaluate arguments in the current environment
-    for (size_t i = 0, S = args.size(); i < S; ++i) {
-      if (args[i].type() != Node::assignment) {
-        args[i] = eval(args[i], prefix, env, f_env, new_Node, ctx);
-      }
-      else {
-        args[i][1] = eval(args[i][1], prefix, env, f_env, new_Node, ctx);
-      }
-    }
-    // need to eval twice because some expressions get delayed
-    for (size_t i = 0, S = args.size(); i < S; ++i) {
-      if (args[i].type() != Node::assignment) {
-        args[i].should_eval() = true;
-        args[i] = eval(args[i], prefix, env, f_env, new_Node, ctx);
-      }
-      else {
-        args[i][1].should_eval() = true;
-        args[i][1] = eval(args[i][1], prefix, env, f_env, new_Node, ctx);
-      }
-    }
-
-=======
     Node evaluated_args(eval_arguments(args, prefix, env, f_env, new_Node, ctx));
->>>>>>> e44e4923
     // Create a new environment for the mixin and link it to the appropriate parent
     Environment bindings;
     if (dynamic_scope) {
@@ -793,32 +763,7 @@
   // primitive function implementation, then return its value.
   Node apply_function(const Function& f, const Node args, Node prefix, Environment& env, map<string, Function>& f_env, Node_Factory& new_Node, Context& ctx, string& path, size_t line)
   {
-<<<<<<< HEAD
-    Node args = new_Node(aargs);
-    // evaluate arguments in the current environment
-    for (size_t i = 0, S = args.size(); i < S; ++i) {
-      if (args[i].type() != Node::assignment) {
-        args[i] = eval(args[i], prefix, env, f_env, new_Node, ctx);
-      }
-      else {
-        args[i][1] = eval(args[i][1], prefix, env, f_env, new_Node, ctx);
-      }
-    }
-    // need to eval twice because some expressions get delayed
-    for (size_t i = 0, S = args.size(); i < S; ++i) {
-      if (args[i].type() != Node::assignment) {
-        args[i].should_eval() = true;
-        args[i] = eval(args[i], prefix, env, f_env, new_Node, ctx);
-      }
-      else {
-        args[i][1].should_eval() = true;
-        args[i][1] = eval(args[i][1], prefix, env, f_env, new_Node, ctx);
-      }
-    }
-
-=======
     Node evaluated_args(eval_arguments(args, prefix, env, f_env, new_Node, ctx));
->>>>>>> e44e4923
     // bind arguments
     Environment bindings;
     Node params(f.primitive ? f.parameters : f.definition[1]);
