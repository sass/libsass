--- conflicted
+++ resolved
@@ -46,29 +46,6 @@
 
   Context::Context(Context::Data initializers)
   : mem(Memory_Manager<AST_Node>()),
-<<<<<<< HEAD
-    source_c_str         (initializers.source_c_str()),
-    sources              (vector<const char*>()),
-    include_paths        (initializers.include_paths()),
-    queue                (vector<pair<string, const char*> >()),
-    style_sheets         (map<string, Block*>()),
-    ast_emitted          (map<string, bool>()),
-    source_map           (resolve_relative_path(initializers.output_path(), initializers.source_map_file(), get_cwd())),
-    c_functions          (vector<Sass_C_Function_Descriptor>()),
-    image_path           (initializers.image_path()),
-    output_path          (make_canonical_path(initializers.output_path())),
-    source_comments      (initializers.source_comments()),
-    source_maps          (initializers.source_maps()),
-    import_once          (initializers.import_once()),
-    output_style         (initializers.output_style()),
-    source_map_file      (make_canonical_path(initializers.source_map_file())),
-    omit_source_map_url  (initializers.omit_source_map_url()),
-    names_to_colors      (map<string, Color*>()),
-    colors_to_names      (map<int, string>()),
-    precision            (initializers.precision()),
-    extensions           (multimap<Compound_Selector, Complex_Selector*>()),
-    subset_map           (Subset_Map<string, pair<Complex_Selector*, Compound_Selector*> >())
-=======
     source_c_str            (initializers.source_c_str()),
     sources                 (vector<const char*>()),
     include_paths           (initializers.include_paths()),
@@ -86,8 +63,8 @@
     names_to_colors         (map<string, Color*>()),
     colors_to_names         (map<int, string>()),
     precision               (initializers.precision()),
-    subset_map              (Subset_Map<string, pair<Complex_Selector*, Compound_Selector*> >())
->>>>>>> 02f90588
+    subset_map              (Subset_Map<string, pair<Complex_Selector*, Compound_Selector*> >()),
+    import_once             (initializers.import_once())
   {
     cwd = get_cwd();
 
