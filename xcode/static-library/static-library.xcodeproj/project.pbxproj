--- conflicted
+++ resolved
@@ -7,8 +7,9 @@
 	objects = {
 
 /* Begin PBXBuildFile section */
-		AC6671361ACC637C0080C164 /* lexer.cpp in Sources */ = {isa = PBXBuildFile; fileRef = AC6671351ACC637C0080C164 /* lexer.cpp */; };
-		AC6671381ACC63860080C164 /* lexer.hpp in Headers */ = {isa = PBXBuildFile; fileRef = AC6671371ACC63860080C164 /* lexer.hpp */; };
+		AC6671361ACC637C0080C164 /* (null) in Sources */ = {isa = PBXBuildFile; };
+		AC6F38DF1ACC662F00D8481F /* lexer.cpp in Sources */ = {isa = PBXBuildFile; fileRef = AC6F38DE1ACC662F00D8481F /* lexer.cpp */; };
+		AC6F38E01ACC662F00D8481F /* lexer.cpp in Sources */ = {isa = PBXBuildFile; fileRef = AC6F38DE1ACC662F00D8481F /* lexer.cpp */; };
 		AC70EB791ABA26BA00559BA2 /* cencode.c in Sources */ = {isa = PBXBuildFile; fileRef = AC70EB521ABA26BA00559BA2 /* cencode.c */; };
 		AC70EB7A1ABA26BA00559BA2 /* ast.cpp in Sources */ = {isa = PBXBuildFile; fileRef = AC70EB531ABA26BA00559BA2 /* ast.cpp */; };
 		AC70EB7B1ABA26BA00559BA2 /* base64vlq.cpp in Sources */ = {isa = PBXBuildFile; fileRef = AC70EB541ABA26BA00559BA2 /* base64vlq.cpp */; };
@@ -90,12 +91,9 @@
 /* End PBXBuildFile section */
 
 /* Begin PBXFileReference section */
-<<<<<<< HEAD
-		AC6671351ACC637C0080C164 /* lexer.cpp */ = {isa = PBXFileReference; fileEncoding = 4; lastKnownFileType = sourcecode.cpp.cpp; name = lexer.cpp; path = ../../lexer.cpp; sourceTree = SOURCE_ROOT; };
-		AC6671371ACC63860080C164 /* lexer.hpp */ = {isa = PBXFileReference; fileEncoding = 4; lastKnownFileType = sourcecode.cpp.h; name = lexer.hpp; path = ../../lexer.hpp; sourceTree = SOURCE_ROOT; };
-=======
-		AC02EE9A1AC0A54A00C59644 /* libsass.so */ = {isa = PBXFileReference; explicitFileType = "compiled.mach-o.dylib"; includeInIndex = 0; path = libsass.so; sourceTree = BUILT_PRODUCTS_DIR; };
->>>>>>> 25f002be
+		AC02EE9A1AC0A54A00C59644 /* shared-library.dylib */ = {isa = PBXFileReference; explicitFileType = "compiled.mach-o.dylib"; includeInIndex = 0; path = "shared-library.dylib"; sourceTree = BUILT_PRODUCTS_DIR; };
+		AC6F38DE1ACC662F00D8481F /* lexer.cpp */ = {isa = PBXFileReference; fileEncoding = 4; lastKnownFileType = sourcecode.cpp.cpp; name = lexer.cpp; path = ../../lexer.cpp; sourceTree = SOURCE_ROOT; };
+		AC6F38E31ACC664A00D8481F /* lexer.hpp */ = {isa = PBXFileReference; lastKnownFileType = sourcecode.cpp.h; name = lexer.hpp; path = ../../lexer.hpp; sourceTree = "<group>"; };
 		AC70EB431ABA215A00559BA2 /* libsass.a */ = {isa = PBXFileReference; explicitFileType = archive.ar; includeInIndex = 0; path = libsass.a; sourceTree = BUILT_PRODUCTS_DIR; };
 		AC70EB521ABA26BA00559BA2 /* cencode.c */ = {isa = PBXFileReference; fileEncoding = 4; lastKnownFileType = sourcecode.c.c; name = cencode.c; path = ../../cencode.c; sourceTree = SOURCE_ROOT; };
 		AC70EB531ABA26BA00559BA2 /* ast.cpp */ = {isa = PBXFileReference; fileEncoding = 4; lastKnownFileType = sourcecode.cpp.cpp; name = ast.cpp; path = ../../ast.cpp; sourceTree = SOURCE_ROOT; };
@@ -220,7 +218,7 @@
 			isa = PBXGroup;
 			children = (
 				AC70EB431ABA215A00559BA2 /* libsass.a */,
-				AC02EE9A1AC0A54A00C59644 /* libsass.so */,
+				AC02EE9A1AC0A54A00C59644 /* shared-library.dylib */,
 			);
 			name = Products;
 			sourceTree = "<group>";
@@ -228,6 +226,8 @@
 		AC70EB451ABA215A00559BA2 /* static-library */ = {
 			isa = PBXGroup;
 			children = (
+				AC6F38E31ACC664A00D8481F /* lexer.hpp */,
+				AC6F38DE1ACC662F00D8481F /* lexer.cpp */,
 				AC70EB521ABA26BA00559BA2 /* cencode.c */,
 				AC70EB531ABA26BA00559BA2 /* ast.cpp */,
 				AC70EB541ABA26BA00559BA2 /* base64vlq.cpp */,
@@ -299,12 +299,6 @@
 				AC70EBBE1ABA26C500559BA2 /* inspect.hpp */,
 				AC70EBBF1ABA26C500559BA2 /* json.hpp */,
 				AC70EBC01ABA26C500559BA2 /* kwd_arg_macros.hpp */,
-<<<<<<< HEAD
-				AC6671351ACC637C0080C164 /* lexer.cpp */,
-				AC6671371ACC63860080C164 /* lexer.hpp */,
-				AC70EB641ABA26BA00559BA2 /* listize.cpp */,
-=======
->>>>>>> 25f002be
 				AC70EBC11ABA26C500559BA2 /* listize.hpp */,
 				AC70EBC21ABA26C500559BA2 /* mapping.hpp */,
 				AC70EBC31ABA26C500559BA2 /* memory_manager.hpp */,
@@ -343,7 +337,6 @@
 			isa = PBXHeadersBuildPhase;
 			buildActionMask = 2147483647;
 			files = (
-				AC6671381ACC63860080C164 /* lexer.hpp in Headers */,
 			);
 			runOnlyForDeploymentPostprocessing = 0;
 		};
@@ -364,7 +357,7 @@
 			);
 			name = "shared-library";
 			productName = "shared-library";
-			productReference = AC02EE9A1AC0A54A00C59644 /* libsass.so */;
+			productReference = AC02EE9A1AC0A54A00C59644 /* shared-library.dylib */;
 			productType = "com.apple.product-type.library.dynamic";
 		};
 		AC70EB421ABA215A00559BA2 /* static-library */ = {
@@ -426,6 +419,7 @@
 			files = (
 				ACEBA20F1AC0A7A0000345B3 /* cencode.c in Sources */,
 				ACEBA2101AC0A7A0000345B3 /* ast.cpp in Sources */,
+				AC6F38E01ACC662F00D8481F /* lexer.cpp in Sources */,
 				ACEBA2111AC0A7A0000345B3 /* base64vlq.cpp in Sources */,
 				ACEBA2121AC0A7A0000345B3 /* bind.cpp in Sources */,
 				ACEBA2131AC0A7A0000345B3 /* constants.cpp in Sources */,
@@ -472,7 +466,7 @@
 			files = (
 				AC70EB7F1ABA26BA00559BA2 /* contextualize_eval.cpp in Sources */,
 				AC70EB941ABA26BA00559BA2 /* sass_functions.cpp in Sources */,
-				AC6671361ACC637C0080C164 /* lexer.cpp in Sources */,
+				AC6671361ACC637C0080C164 /* (null) in Sources */,
 				AC70EB911ABA26BA00559BA2 /* prelexer.cpp in Sources */,
 				AC70EB801ABA26BA00559BA2 /* contextualize.cpp in Sources */,
 				AC70EB901ABA26BA00559BA2 /* position.cpp in Sources */,
@@ -483,6 +477,7 @@
 				AC70EB931ABA26BA00559BA2 /* sass_context.cpp in Sources */,
 				AC70EB8E1ABA26BA00559BA2 /* parser.cpp in Sources */,
 				AC70EB7A1ABA26BA00559BA2 /* ast.cpp in Sources */,
+				AC6F38DF1ACC662F00D8481F /* lexer.cpp in Sources */,
 				AC70EB791ABA26BA00559BA2 /* cencode.c in Sources */,
 				AC70EB811ABA26BA00559BA2 /* cssize.cpp in Sources */,
 				AC70EB841ABA26BA00559BA2 /* eval.cpp in Sources */,
@@ -516,29 +511,22 @@
 /* End PBXSourcesBuildPhase section */
 
 /* Begin XCBuildConfiguration section */
-		AC02EE9C1AC0A54A00C59644 /* Debug */ = {
+		AC6F38E11ACC662F00D8481F /* Debug */ = {
 			isa = XCBuildConfiguration;
 			buildSettings = {
-				DYLIB_COMPATIBILITY_VERSION = 1;
-				DYLIB_CURRENT_VERSION = 1;
-				EXECUTABLE_EXTENSION = so;
-				EXECUTABLE_PREFIX = lib;
-				GCC_PREPROCESSOR_DEFINITIONS = (
-					"DEBUG=1",
-					"$(inherited)",
-				);
-				PRODUCT_NAME = sass;
+				COPY_PHASE_STRIP = NO;
+				GCC_DYNAMIC_NO_PIC = NO;
+				GCC_OPTIMIZATION_LEVEL = 0;
+				PRODUCT_NAME = "shared-library";
 			};
 			name = Debug;
 		};
-		AC02EE9D1AC0A54A00C59644 /* Release */ = {
+		AC6F38E21ACC662F00D8481F /* Release */ = {
 			isa = XCBuildConfiguration;
 			buildSettings = {
-				DYLIB_COMPATIBILITY_VERSION = 1;
-				DYLIB_CURRENT_VERSION = 1;
-				EXECUTABLE_EXTENSION = so;
-				EXECUTABLE_PREFIX = lib;
-				PRODUCT_NAME = sass;
+				COPY_PHASE_STRIP = YES;
+				DEBUG_INFORMATION_FORMAT = "dwarf-with-dsym";
+				PRODUCT_NAME = "shared-library";
 			};
 			name = Release;
 		};
@@ -652,8 +640,8 @@
 		AC02EE9B1AC0A54A00C59644 /* Build configuration list for PBXNativeTarget "shared-library" */ = {
 			isa = XCConfigurationList;
 			buildConfigurations = (
-				AC02EE9C1AC0A54A00C59644 /* Debug */,
-				AC02EE9D1AC0A54A00C59644 /* Release */,
+				AC6F38E11ACC662F00D8481F /* Debug */,
+				AC6F38E21ACC662F00D8481F /* Release */,
 			);
 			defaultConfigurationIsVisible = 0;
 			defaultConfigurationName = Release;
