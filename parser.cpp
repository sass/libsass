#include <cstdlib>
#include <iostream>
#include "parser.hpp"
#include "file.hpp"
#include "inspect.hpp"
#include "to_string.hpp"
#include "constants.hpp"

#ifndef SASS_PRELEXER
#include "prelexer.hpp"
#endif

#include <typeinfo>

namespace Sass {
  using namespace std;
  using namespace Constants;

  Parser Parser::from_c_str(const char* str, Context& ctx, string path, size_t line)
  {
    Parser p(ctx, path, line);
    p.source   = str;
    p.position = p.source;
    p.end      = str + strlen(str);
    return p;
  }

  Parser Parser::from_token(Token t, Context& ctx, string path, size_t line)
  {
    Parser p(ctx, path, line);
    p.source   = t.begin;
    p.position = p.source;
    p.end      = t.end;
    return p;
  }

  Block* Parser::parse()
  {
    Block* root = new (ctx.mem) Block(path, line);
    root->is_root(true);
    read_bom();
    lex< optional_spaces >();
    Selector_Lookahead lookahead_result;
    while (position < end) {
      if (lex< block_comment >()) {
        String_Constant* contents = new (ctx.mem) String_Constant(path, line, lexed);
        Comment*     comment  = new (ctx.mem) Comment(path, line, contents);
        (*root) << comment;
      }
      else if (peek< import >()) {
        Import* imp = parse_import();
        if (!imp->urls().empty()) (*root) << imp;
        if (!imp->files().empty()) {
          for (size_t i = 0, S = imp->files().size(); i < S; ++i) {
            (*root) << new (ctx.mem) Import_Stub(path, line, imp->files()[i]);
          }
        }
        if (!lex< exactly<';'> >()) error("top-level @import directive must be terminated by ';'");
      }
      else if (peek< mixin >() || peek< function >()) {
        (*root) << parse_definition();
      }
      else if (peek< variable >()) {
        (*root) << parse_assignment();
        if (!lex< exactly<';'> >()) error("top-level variable binding must be terminated by ';'");
      }
      else if (peek< sequence< optional< exactly<'*'> >, alternatives< identifier_schema, identifier >, optional_spaces, exactly<':'>, optional_spaces, exactly<'{'> > >(position)) {
        (*root) << parse_propset();
      }
      else if (peek< include >() /* || peek< exactly<'+'> >() */) {
        Mixin_Call* mixin_call = parse_mixin_call();
        (*root) << mixin_call;
        if (!mixin_call->block() && !lex< exactly<';'> >()) error("top-level @include directive must be terminated by ';'");
      }
      else if (peek< if_directive >()) {
        (*root) << parse_if_directive();
      }
      else if (peek< for_directive >()) {
        (*root) << parse_for_directive();
      }
      else if (peek< each_directive >()) {
        (*root) << parse_each_directive();
      }
      else if (peek< while_directive >()) {
        (*root) << parse_while_directive();
      }
      else if (peek< media >()) {
        (*root) << parse_media_block();
      }
      else if (peek< warn >()) {
        (*root) << parse_warning();
        if (!lex< exactly<';'> >()) error("top-level @warn directive must be terminated by ';'");
      }
      // ignore the @charset directive for now
      else if (lex< exactly< charset_kwd > >()) {
        lex< string_constant >();
        lex< exactly<';'> >();
      }
      else if (peek< at_keyword >()) {
        At_Rule* at_rule = parse_at_rule();
        (*root) << at_rule;
        if (!at_rule->block() && !lex< exactly<';'> >()) error("top-level directive must be terminated by ';'");
      }
      else if ((lookahead_result = lookahead_for_selector(position)).found) {
        (*root) << parse_ruleset(lookahead_result);
      }
      else {
        lex< spaces_and_comments >();
        if (position >= end) break;
        error("invalid top-level expression");
      }
      lex< optional_spaces >();
    }
    return root;
  }

  Import* Parser::parse_import()
  {
    lex< import >();
    Import* imp = new (ctx.mem) Import(path, line);
    bool first = true;
    do {
      if (lex< string_constant >()) {
        string import_path(lexed);
        size_t dot = import_path.find_last_of('.');
        if (dot != string::npos && import_path.substr(dot, 4) == ".css") {
          String_Constant* loc = new (ctx.mem) String_Constant(path, line, import_path);
          Argument* loc_arg = new (ctx.mem) Argument(path, line, loc);
          Arguments* loc_args = new (ctx.mem) Arguments(path, line);
          (*loc_args) << loc_arg;
          Function_Call* new_url = new (ctx.mem) Function_Call(path, line, "url", loc_args);
          imp->urls().push_back(new_url);
        }
        else {
          string current_dir = File::dir_name(path);
          string resolved(ctx.add_file(File::join_paths(current_dir, unquote(import_path))));
          if (resolved.empty()) error("file to import not found or unreadable: " + import_path);
          imp->files().push_back(resolved);
        }
      }
      else if (peek< uri_prefix >()) {
        imp->urls().push_back(parse_value());
      }
      else {
        if (first) error("@import directive requires a url or quoted path");
        else error("expecting another url or quoted path in @import list");
      }
      first = false;
    } while (lex< exactly<','> >());
    return imp;
  }

  Definition* Parser::parse_definition()
  {
    Definition::Type which_type = Definition::MIXIN;
    if      (lex< mixin >())    which_type = Definition::MIXIN;
    else if (lex< function >()) which_type = Definition::FUNCTION;
    string which_str(lexed);
    if (!lex< identifier >()) error("invalid name in " + which_str + " definition");
    string name(lexed);
    size_t line_of_def = line;
    Parameters* params = parse_parameters();
    if (!peek< exactly<'{'> >()) error("body for " + which_str + " " + name + " must begin with a '{'");
    if (which_type == Definition::MIXIN) stack.push_back(mixin_def);
    else stack.push_back(function_def);
    Block* body = parse_block();
    stack.pop_back();
    Definition* def = new (ctx.mem) Definition(path, line_of_def, name, params, body, which_type);
    return def;
  }

  Parameters* Parser::parse_parameters()
  {
    string name(lexed); // for the error message
    Parameters* params = new (ctx.mem) Parameters(path, line);
    if (lex< exactly<'('> >()) {
      // if there's anything there at all
      if (!peek< exactly<')'> >()) {
        do (*params) << parse_parameter();
        while (lex< exactly<','> >());
      }
      if (!lex< exactly<')'> >()) error("expected a variable name (e.g. $x) or ')' for the parameter list for " + name);
    }
    return params;
  }

  Parameter* Parser::parse_parameter()
  {
    lex< variable >();
    string name(lexed);
    Expression* val = 0;
    bool is_rest = false;
    if (lex< exactly<':'> >()) { // there's a default value
      val = parse_space_list();
      val->is_delayed(false);
    }
    else if (lex< exactly< ellipsis > >()) {
      is_rest = true;
    }
    Parameter* p = new (ctx.mem) Parameter(path, line, name, val, is_rest);
    return p;
  }

  Mixin_Call* Parser::parse_mixin_call()
  {
    lex< include >() /* || lex< exactly<'+'> >() */;
    if (!lex< identifier >()) error("invalid name in @include directive");
    size_t line_of_call = line;
    string name(lexed);
    Arguments* args = parse_arguments();
    Block* content = 0;
    if (peek< exactly<'{'> >()) {
      content = parse_block();
    }
    Mixin_Call* the_call = new (ctx.mem) Mixin_Call(path, line_of_call, name, args, content);
    return the_call;
  }

  Arguments* Parser::parse_arguments()
  {
    string name(lexed);
    Arguments* args = new (ctx.mem) Arguments(path, line);

    if (lex< exactly<'('> >()) {
      // if there's anything there at all
      if (!peek< exactly<')'> >()) {
        do (*args) << parse_argument();
        while (lex< exactly<','> >());
      }
      if (!lex< exactly<')'> >()) error("expected a variable name (e.g. $x) or ')' for the parameter list for " + name);
    }

    return args;
  }

  Argument* Parser::parse_argument()
  {
    Argument* arg;
    if (peek< sequence < variable, spaces_and_comments, exactly<':'> > >()) {
      lex< variable >();
      string name(lexed);
      lex< exactly<':'> >();
      Expression* val = parse_space_list();
      val->is_delayed(false);
      arg = new (ctx.mem) Argument(path, line, val, name);
    }
    else {
      bool is_arglist = false;
      Expression* val = parse_space_list();
      val->is_delayed(false);
      if (lex< exactly< ellipsis > >()) {
        is_arglist = true;
      }
      arg = new (ctx.mem) Argument(path, line, val, "", is_arglist);
    }
    return arg;
  }

  Assignment* Parser::parse_assignment()
  {
    lex< variable >();
    string name(lexed);
    size_t var_line = line;
    if (!lex< exactly<':'> >()) error("expected ':' after " + name + " in assignment statement");
    Expression* val = parse_list();
    val->is_delayed(false);
    bool is_guarded = lex< default_flag >();
    Assignment* var = new (ctx.mem) Assignment(path, var_line, name, val, is_guarded);
    return var;
  }

  Propset* Parser::parse_propset()
  {
    String* property_segment;
    if (peek< sequence< optional< exactly<'*'> >, identifier_schema > >()) {
      property_segment = parse_identifier_schema();
    }
    else {
      lex< sequence< optional< exactly<'*'> >, identifier > >();
      property_segment = new (ctx.mem) String_Constant(path, line, lexed);
    }
    Propset* propset = new (ctx.mem) Propset(path, line, property_segment);
    lex< exactly<':'> >();

    if (!peek< exactly<'{'> >()) error("expected a '{' after namespaced property");

    propset->block(parse_block());

    return propset;
  }

  Ruleset* Parser::parse_ruleset(Selector_Lookahead lookahead)
  {
    Selector* sel;
    if (lookahead.has_interpolants) {
      sel = parse_selector_schema(lookahead.found);
    }
    else {
      sel = parse_selector_group();
    }
    if (!peek< exactly<'{'> >()) error("expected a '{' after the selector");
    Block* block = parse_block();
    Ruleset* ruleset = new (ctx.mem) Ruleset(path, line, sel, block);
    return ruleset;
  }

  Selector_Schema* Parser::parse_selector_schema(const char* end_of_selector)
  {
    const char* i = position;
    const char* p;
    String_Schema* schema = new (ctx.mem) String_Schema(path, line);

    while (i < end_of_selector) {
      p = find_first_in_interval< exactly<hash_lbrace> >(i, end_of_selector);
      if (p) {
        // accumulate the preceding segment if there is one
        if (i < p) (*schema) << new (ctx.mem) String_Constant(path, line, Token(i, p));
        // find the end of the interpolant and parse it
        const char* j = find_first_in_interval< exactly<rbrace> >(p, end_of_selector);
        Expression* interp_node = Parser::from_token(Token(p+2, j), ctx, path, line).parse_list();
        interp_node->is_interpolant(true);
        (*schema) << interp_node;
        i = j + 1;
      }
      else { // no interpolants left; add the last segment if there is one
        if (i < end_of_selector) (*schema) << new (ctx.mem) String_Constant(path, line, Token(i, end_of_selector));
        break;
      }
    }
    position = end_of_selector;
    return new (ctx.mem) Selector_Schema(path, line, schema);
  }

  Selector_Group* Parser::parse_selector_group()
  {
    To_String to_string;
    Selector_Group* group = new (ctx.mem) Selector_Group(path, line);
    do {
      Selector_Combination* comb = parse_selector_combination();
      if (!comb->has_reference()) {
        size_t sel_line = line;
        Selector_Reference* ref = new (ctx.mem) Selector_Reference(path, sel_line);
        Simple_Selector_Sequence* ref_wrap = new (ctx.mem) Simple_Selector_Sequence(path, sel_line);
        (*ref_wrap) << ref;
        if (!comb->head()) {
          comb->head(ref_wrap);
          comb->has_reference(true);
        }
        else {
          comb = new (ctx.mem) Selector_Combination(path, sel_line, Selector_Combination::ANCESTOR_OF, ref_wrap, comb);
          comb->has_reference(true);
        }
      }
      (*group) << comb;
    }
    while (lex< exactly<','> >());
    return group;
  }

  Selector_Combination* Parser::parse_selector_combination()
  {
    size_t sel_line = 0;
    Simple_Selector_Sequence* lhs;
    if (peek< exactly<'+'> >() ||
        peek< exactly<'~'> >() ||
        peek< exactly<'>'> >()) {
      // no selector before the combinator
      lhs = 0;
    }
    else {
      lhs = parse_simple_selector_sequence();
      sel_line = line;
    }

    Selector_Combination::Combinator cmb;
    if      (lex< exactly<'+'> >()) cmb = Selector_Combination::ADJACENT_TO;
    else if (lex< exactly<'~'> >()) cmb = Selector_Combination::PRECEDES;
    else if (lex< exactly<'>'> >()) cmb = Selector_Combination::PARENT_OF;
    else                            cmb = Selector_Combination::ANCESTOR_OF;

    Selector_Combination* rhs;
    if (peek< exactly<','> >() ||
        peek< exactly<')'> >() ||
        peek< exactly<'{'> >() ||
        peek< exactly<';'> >()) {
      // no selector after the combinator
      rhs = 0;
    }
    else {
      rhs = parse_selector_combination();
      sel_line = line;
    }
    if (!sel_line) sel_line = line;
    return new (ctx.mem) Selector_Combination(path, sel_line, cmb, lhs, rhs);
  }

  Simple_Selector_Sequence* Parser::parse_simple_selector_sequence()
  {
    Simple_Selector_Sequence* seq = new (ctx.mem) Simple_Selector_Sequence(path, line);
    // check for backref or type selector, which are only allowed at the front
    if (lex< exactly<'&'> >()) {
      (*seq) << new (ctx.mem) Selector_Reference(path, line);
    }
    else if (lex< sequence< negate< functional >, alternatives< type_selector, universal, string_constant, dimension, percentage, number > > >()) {
      (*seq) << new (ctx.mem) Type_Selector(path, line, lexed);
    }
    else {
      (*seq) << parse_simple_selector();
    }

    while (!peek< spaces >(position) &&
           !(peek < exactly<'+'> >(position) ||
             peek < exactly<'~'> >(position) ||
             peek < exactly<'>'> >(position) ||
             peek < exactly<','> >(position) ||
             peek < exactly<')'> >(position) ||
             peek < exactly<'{'> >(position) ||
             peek < exactly<';'> >(position))) {
      (*seq) << parse_simple_selector();
    }
    return seq;
  }

  Simple_Selector* Parser::parse_simple_selector()
  {
    if (lex< id_name >() || lex< class_name >()) {
      return new (ctx.mem) Selector_Qualifier(path, line, lexed);
    }
    else if (lex< string_constant >() || lex< number >()) {
      return new (ctx.mem) Type_Selector(path, line, lexed);
    }
    else if (peek< pseudo_not >()) {
      return parse_negated_selector();
    }
    else if (peek< exactly<':'> >(position) || peek< functional >()) {
      return parse_pseudo_selector();
    }
    else if (peek< exactly<'['> >(position)) {
      return parse_attribute_selector();
    }
    else if (lex< placeholder >()) {
      return new (ctx.mem) Selector_Placeholder(path, line, lexed);
    }
    else {
      error("invalid selector after " + lexed.to_string());
    }
    // unreachable statement
    return 0;
  }

  Negated_Selector* Parser::parse_negated_selector()
  {
    lex< pseudo_not >();
    size_t nline = line;
    Selector* negated = parse_selector_group();
    if (!lex< exactly<')'> >()) {
      error("negated selector is missing ')'");
    }
    return new (ctx.mem) Negated_Selector(path, nline, negated);
  }

  Pseudo_Selector* Parser::parse_pseudo_selector() {
    if (lex< sequence< pseudo_prefix, functional > >() || lex< functional >()) {
      string name(lexed);
      String* expr = 0;
      if (lex< alternatives< even, odd > >()) {
        expr = new (ctx.mem) String_Constant(path, line, lexed);
      }
      else if (peek< binomial >(position)) {
        lex< sequence< optional< coefficient >, exactly<'n'> > >();
        String_Constant* var_coef = new (ctx.mem) String_Constant(path, line, lexed);
        lex< sign >();
        String_Constant* op = new (ctx.mem) String_Constant(path, line, lexed);
        // Binary_Expression::Type op = (lexed == "+" ? Binary_Expression::ADD : Binary_Expression::SUB);
        lex< digits >();
        String_Constant* constant = new (ctx.mem) String_Constant(path, line, lexed);
        // expr = new (ctx.mem) Binary_Expression(path, line, op, var_coef, constant);
        String_Schema* schema = new (ctx.mem) String_Schema(path, line, 3);
        *schema << var_coef << op << constant;
        expr = schema;
      }
      else if (lex< sequence< optional<sign>,
                              optional<digits>,
                              exactly<'n'> > >()) {
        expr = new (ctx.mem) String_Constant(path, line, lexed);
      }
      else if (lex< sequence< optional<sign>, digits > >()) {
        expr = new (ctx.mem) String_Constant(path, line, lexed);
      }
      else if (lex< identifier >()) {
        expr = new (ctx.mem) String_Constant(path, line, lexed);
      }
      else if (lex< string_constant >()) {
        expr = new (ctx.mem) String_Constant(path, line, lexed);
      }
      else if (peek< exactly<')'> >()) {
        expr = new (ctx.mem) String_Constant(path, line, "");
      }
      else {
        error("invalid argument to " + name + "...)");
      }
      if (!lex< exactly<')'> >()) error("unterminated argument to " + name + "...)");
      return new (ctx.mem) Pseudo_Selector(path, line, name, expr);
    }
    else if (lex < sequence< pseudo_prefix, identifier > >()) {
      return new (ctx.mem) Pseudo_Selector(path, line, lexed);
    }
    else {
      error("unrecognized pseudo-class or pseudo-element");
    }
    // unreachable statement
    return 0;
  }

  Attribute_Selector* Parser::parse_attribute_selector()
  {
    lex< exactly<'['> >();
    if (!lex< type_selector >()) error("invalid attribute name in attribute selector");
    string name(lexed);
    if (lex< exactly<']'> >()) return new (ctx.mem) Attribute_Selector(path, line, name, "", "");
    if (!lex< alternatives< exact_match, class_match, dash_match,
                            prefix_match, suffix_match, substring_match > >()) {
      error("invalid operator in attribute selector for " + name);
    }
    string matcher(lexed);
    if (!lex< string_constant >() && !lex< identifier >()) error("expected a string constant or identifier in attribute selector for " + name);
    string value(lexed);
    if (!lex< exactly<']'> >()) error("unterminated attribute selector for " + name);
    return new (ctx.mem) Attribute_Selector(path, line, name, matcher, value);
  }

  Block* Parser::parse_block()
  {
    lex< exactly<'{'> >();
    bool semicolon = false;
    Selector_Lookahead lookahead_result;
    Block* block = new (ctx.mem) Block(path, line);
    while (!lex< exactly<'}'> >()) {
      if (semicolon) {
        if (!lex< exactly<';'> >()) {
          error("non-terminal statement or declaration must end with ';'");
        }
        semicolon = false;
        while (lex< block_comment >()) {
          String_Constant* contents = new (ctx.mem) String_Constant(path, line, lexed);
          Comment*         comment  = new (ctx.mem) Comment(path, line, contents);
          (*block) << comment;
        }
        if (lex< exactly<'}'> >()) break;
      }
      if (lex< block_comment >()) {
        String_Constant* contents = new (ctx.mem) String_Constant(path, line, lexed);
        Comment*         comment  = new (ctx.mem) Comment(path, line, contents);
        (*block) << comment;
      }
      else if (peek< import >(position)) {
        if (stack.back() == mixin_def || stack.back() == function_def) {
          lex< import >(); // to adjust the line number
          error("@import directives are not allowed inside mixins and functions");
        }
        Import* imp = parse_import();
        if (!imp->urls().empty()) (*block) << imp;
        if (!imp->files().empty()) {
          for (size_t i = 0, S = imp->files().size(); i < S; ++i) {
            (*block) << new (ctx.mem) Import_Stub(path, line, imp->files()[i]);
          }
        }
        semicolon = true;
      }
      else if (lex< variable >()) {
        (*block) << parse_assignment();
        semicolon = true;
      }
      else if (peek< if_directive >()) {
        (*block) << parse_if_directive();
      }
      else if (peek< for_directive >()) {
        (*block) << parse_for_directive();
      }
      else if (peek< each_directive >()) {
        (*block) << parse_each_directive();
      }
      else if (peek < while_directive >()) {
        (*block) << parse_while_directive();
      }
      else if (lex < return_directive >()) {
        (*block) << new (ctx.mem) Return(path, line, parse_list());
        semicolon = true;
      }
      else if (peek< warn >()) {
        (*block) << parse_warning();
        semicolon = true;
      }
      else if (stack.back() == function_def) {
        error("only variable declarations and control directives are allowed inside functions");
      }
      else if (peek< mixin >() || peek< function >()) {
        (*block) << parse_definition();
      }
      else if (peek< include >(position)) {
        Mixin_Call* the_call = parse_mixin_call();
        (*block) << the_call;
        // don't need a semicolon after a content block
        semicolon = (the_call->block()) ? false : true;
      }
      else if (lex< content >()) {
        if (stack.back() != mixin_def) {
          error("@content may only be used within a mixin");
        }
        (*block) << new (ctx.mem) Content(path, line);
        semicolon = true;
      }
      /*
      else if (peek< exactly<'+'> >()) {
        (*block) << parse_mixin_call();
        semicolon = true;
      }
      */
      else if (lex< extend >()) {
        Selector_Lookahead lookahead = lookahead_for_extension_target(position);
        if (!lookahead.found) error("invalid selector for @extend");
        Selector* target;
        if (lookahead.has_interpolants) target = parse_selector_schema(lookahead.found);
        else                            target = parse_selector_group();
        (*block) << new (ctx.mem) Extension(path, line, target);
        semicolon = true;
      }
      else if (peek< media >()) {
        (*block) << parse_media_block();
      }
      // ignore the @charset directive for now
      else if (lex< exactly< charset_kwd > >()) {
        lex< string_constant >();
        lex< exactly<';'> >();
      }
      else if (peek< at_keyword >()) {
        At_Rule* at_rule = parse_at_rule();
        (*block) << at_rule;
        if (!at_rule->block()) semicolon = true;
      }
      else if ((lookahead_result = lookahead_for_selector(position)).found) {
        (*block) << parse_ruleset(lookahead_result);
      }
      else if (peek< sequence< optional< exactly<'*'> >, alternatives< identifier_schema, identifier >, optional_spaces, exactly<':'>, optional_spaces, exactly<'{'> > >(position)) {
        (*block) << parse_propset();
      }
      else if (!peek< exactly<';'> >()) {
        if (peek< sequence< optional< exactly<'*'> >, identifier_schema, exactly<':'>, exactly<'{'> > >()) {
          (*block) << parse_propset();
        }
        else if (peek< sequence< optional< exactly<'*'> >, identifier, exactly<':'>, exactly<'{'> > >()) {
          (*block) << parse_propset();
        }
        else {
          Declaration* decl = parse_declaration();
          (*block) << decl;
          if (peek< exactly<'{'> >()) {
            // parse a propset that rides on the declaration's property
            Propset* ps = new (ctx.mem) Propset(path, line, decl->property(), parse_block());
            (*block) << ps;
          }
          else {
            // finish and let the semicolon get munched
            semicolon = true;
          }
        }
      }
      else lex< exactly<';'> >();
      while (lex< block_comment >()) {
        String_Constant* contents = new (ctx.mem) String_Constant(path, line, lexed);
        Comment*         comment  = new (ctx.mem) Comment(path, line, contents);
        (*block) << comment;
      }
    }
    return block;
  }

  Declaration* Parser::parse_declaration() {
    String* prop = 0;
    if (peek< sequence< optional< exactly<'*'> >, identifier_schema > >()) {
      prop = parse_identifier_schema();
    }
    else if (lex< sequence< optional< exactly<'*'> >, identifier > >()) {
      prop = new (ctx.mem) String_Constant(path, line, lexed);
    }
    else {
      error("invalid property name");
    }
    if (!lex< exactly<':'> >()) error("property \"" + string(lexed) + "\" must be followed by a ':'");
    if (peek< exactly<';'> >()) error("style declaration must contain a value");
    Expression* list = parse_list();
    return new (ctx.mem) Declaration(path, prop->line(), prop, list/*, lex<important>()*/);
  }

  Expression* Parser::parse_list()
  {
    return parse_comma_list();
  }

  Expression* Parser::parse_comma_list()
  {
    if (//peek< exactly<'!'> >(position) ||
        peek< exactly<';'> >(position) ||
        peek< exactly<'}'> >(position) ||
        peek< exactly<'{'> >(position) ||
        peek< exactly<')'> >(position) ||
        //peek< exactly<':'> >(position) ||
        peek< exactly<ellipsis> >(position))
    { return new (ctx.mem) List(path, line, 0); }
    Expression* list1 = parse_space_list();
    // if it's a singleton, return it directly; don't wrap it
    if (!peek< exactly<','> >(position)) return list1;

    List* comma_list = new (ctx.mem) List(path, line, 2, List::COMMA);
    (*comma_list) << list1;

    while (lex< exactly<','> >())
    {
      Expression* list = parse_space_list();
      (*comma_list) << list;
    }

    return comma_list;
  }

  Expression* Parser::parse_space_list()
  {
    Expression* disj1 = parse_disjunction();
    // if it's a singleton, return it directly; don't wrap it
    if (//peek< exactly<'!'> >(position) ||
        peek< exactly<';'> >(position) ||
        peek< exactly<'}'> >(position) ||
        peek< exactly<'{'> >(position) ||
        peek< exactly<')'> >(position) ||
        peek< exactly<','> >(position) ||
        // peek< exactly<':'> >(position) ||
        peek< exactly<ellipsis> >(position) ||
        peek< default_flag >(position))
    { return disj1; }

    List* space_list = new (ctx.mem) List(path, line, 2, List::SPACE);
    (*space_list) << disj1;

    while (!(//peek< exactly<'!'> >(position) ||
             peek< exactly<';'> >(position) ||
             peek< exactly<'}'> >(position) ||
             peek< exactly<'{'> >(position) ||
             peek< exactly<')'> >(position) ||
             peek< exactly<','> >(position) ||
             // peek< exactly<':'> >(position) ||
             peek< exactly<ellipsis> >(position) ||
             peek< default_flag >(position)))
    {
      (*space_list) << parse_disjunction();
    }

    return space_list;
  }

  Expression* Parser::parse_disjunction()
  {
    Expression* conj1 = parse_conjunction();
    // if it's a singleton, return it directly; don't wrap it
    if (!peek< sequence< or_op, negate< identifier > > >()) return conj1;

    vector<Expression*> operands;
    while (lex< sequence< or_op, negate< identifier > > >())
      operands.push_back(parse_conjunction());

    return fold_operands(conj1, operands, Binary_Expression::OR);
  }

  Expression* Parser::parse_conjunction()
  {
    Expression* rel1 = parse_relation();
    // if it's a singleton, return it directly; don't wrap it
    if (!peek< sequence< and_op, negate< identifier > > >()) return rel1;

    vector<Expression*> operands;
    while (lex< sequence< and_op, negate< identifier > > >())
      operands.push_back(parse_relation());

    return fold_operands(rel1, operands, Binary_Expression::AND);
  }

  Expression* Parser::parse_relation()
  {
    Expression* expr1 = parse_expression();
    // if it's a singleton, return it directly; don't wrap it
    if (!(peek< eq_op >(position)  ||
          peek< neq_op >(position) ||
          peek< gte_op >(position) ||
          peek< gt_op >(position)  ||
          peek< lte_op >(position) ||
          peek< lt_op >(position)))
    { return expr1; }

    Binary_Expression::Type op
    = lex<eq_op>()  ? Binary_Expression::EQ
    : lex<neq_op>() ? Binary_Expression::NEQ
    : lex<gte_op>() ? Binary_Expression::GTE
    : lex<lte_op>() ? Binary_Expression::LTE
    : lex<gt_op>()  ? Binary_Expression::GT
    : lex<lt_op>()  ? Binary_Expression::LT
    :                 Binary_Expression::LT; // whatever

    Expression* expr2 = parse_expression();

    return new (ctx.mem) Binary_Expression(path, expr1->line(), op, expr1, expr2);
  }

  Expression* Parser::parse_expression()
  {
    Expression* term1 = parse_term();
    // if it's a singleton, return it directly; don't wrap it
    if (!(peek< exactly<'+'> >(position) ||
          peek< sequence< negate< number >, exactly<'-'> > >(position)))
    { return term1; }

    vector<Expression*> operands;
    vector<Binary_Expression::Type> operators;
    while (lex< exactly<'+'> >() || lex< sequence< negate< number >, exactly<'-'> > >()) {
      operators.push_back(lexed == "+" ? Binary_Expression::ADD : Binary_Expression::SUB);
      operands.push_back(parse_term());
    }

    return fold_operands(term1, operands, operators);
  }

  Expression* Parser::parse_term()
  {
    Expression* fact1 = parse_factor();
    // if it's a singleton, return it directly; don't wrap it
    if (!(peek< exactly<'*'> >(position) ||
          peek< exactly<'/'> >(position) ||
          peek< exactly<'%'> >(position)))
    { return fact1; }

    vector<Expression*> operands;
    vector<Binary_Expression::Type> operators;
    while (lex< exactly<'*'> >() || lex< exactly<'/'> >() || lex< exactly<'%'> >()) {
      if      (lexed == "*") operators.push_back(Binary_Expression::MUL);
      else if (lexed == "/") operators.push_back(Binary_Expression::DIV);
      else                   operators.push_back(Binary_Expression::MOD);
      operands.push_back(parse_factor());
    }

    return fold_operands(fact1, operands, operators);
  }

  Expression* Parser::parse_factor()
  {
    if (lex< exactly<'('> >()) {
      Expression* value = parse_comma_list();
      if (!lex< exactly<')'> >()) error("unclosed parenthesis");
      value->is_delayed(false);
      if (value->concrete_type() == Expression::LIST) {
        List* l = static_cast<List*>(value);
        if (!l->empty()) (*l)[0]->is_delayed(false);
      }
      return value;
    }
    else if (peek< ie_stuff >()) {
      return parse_ie_stuff();
    }
    else if (peek< ie_keyword_arg >()) {
      String_Schema* kwd_arg = new (ctx.mem) String_Schema(path, line, 3);
      if (lex< variable >()) *kwd_arg << new (ctx.mem) Variable(path, line, lexed);
      else {
        lex< alternatives< identifier_schema, identifier > >();
        *kwd_arg << new (ctx.mem) String_Constant(path, line, lexed);
      }
      lex< exactly<'='> >();
      *kwd_arg << new (ctx.mem) String_Constant(path, line, lexed);
      if (lex< variable >()) *kwd_arg << new (ctx.mem) Variable(path, line, lexed);
      else {
        lex< alternatives< identifier_schema, identifier > >();
        *kwd_arg << new (ctx.mem) String_Constant(path, line, lexed);
      }
      return kwd_arg;
    }
    else if (peek< functional_schema >()) {
      return parse_function_call_schema();
    }
    else if (peek< identifier_schema >()) {
      return parse_identifier_schema();
    }
    else if (peek< functional >() && !peek< uri_prefix >()) {
      return parse_function_call();
    }
    else if (lex< sequence< exactly<'+'>, spaces_and_comments, negate< number > > >()) {
      return new (ctx.mem) Unary_Expression(path, line, Unary_Expression::PLUS, parse_factor());
    }
    else if (lex< sequence< exactly<'-'>, spaces_and_comments, negate< number> > >()) {
      return new (ctx.mem) Unary_Expression(path, line, Unary_Expression::MINUS, parse_factor());
    }
    else {
      return parse_value();
    }
  }

  Expression* Parser::parse_value()
  {
    if (lex< uri_prefix >()) {
      // TODO: really need to clean up this chunk
      Arguments* args = new (ctx.mem) Arguments(path, line);
      Function_Call* result = new (ctx.mem) Function_Call(path, line, "url", args);
      // gah, gonna have to use exception handling to do backtracking ...
      const char* here = position;
      try {
        try {
          if (peek< string_constant >()) {
            // cerr << "parsing a url string" << endl;
            String* str = parse_string();
            (*args) << new (ctx.mem) Argument(path, line, str);
            // cerr << "done" << endl;
          }
          else if (peek< sequence< url_schema, spaces_and_comments, exactly<')'> > >()) {
            // cerr << "url schema" << endl;
            lex< url_schema >();
            String_Schema* the_url = Parser::from_token(lexed, ctx, path, line).parse_url_schema();
            (*args) << new (ctx.mem) Argument(path, line, the_url);
            // cerr << "done" << endl;
          }
          else if (peek< sequence< url_value, spaces_and_comments, exactly<')'> > >()) {
            // cerr << "url value" << endl;
            lex< url_value >();
            String_Constant* the_url = new (ctx.mem) String_Constant(path, line, lexed);
            (*args) << new (ctx.mem) Argument(path, line, the_url);
            // cerr << "done" << endl;
          }
          else {
            // cerr << "stuff" << endl;
            const char* value = position;
            const char* rparen = find_first< exactly<')'> >(position);
            if (!rparen) error("URI is missing ')'");
            Token content_tok(Token(value, rparen));
            String_Constant* content_node = new (ctx.mem) String_Constant(path, line, content_tok);
            (*args) << new (ctx.mem) Argument(path, line, content_node);
            position = rparen;
            // cerr << "done" << endl;
          }
        }
        catch (Error& e) {
          // cerr << "expression" << endl;
          position = here;
          Expression* expr = parse_list();
          (*args) << new (ctx.mem) Argument(path, line, expr);
          // cerr << "done" << endl;
        }
      }
      catch (Error& e) {
        error("unable to parse URL");
      }
      if (!lex< exactly<')'> >()) error("URI is missing ')'");
      return result;
    }

    if (lex< important >())
    { return new (ctx.mem) String_Constant(path, line, "!important"); }

    if (lex< value_schema >())
    { return Parser::from_token(lexed, ctx, path, line).parse_value_schema(); }

    if (lex< sequence< true_val, negate< identifier > > >())
    { return new (ctx.mem) Boolean(path, line, true); }

    if (lex< sequence< false_val, negate< identifier > > >())
    { return new (ctx.mem) Boolean(path, line, false); }

    if (lex< sequence< null, negate< identifier > > >())
    { return new (ctx.mem) Null(path, line); }

    if (lex< identifier >()) {
      String_Constant* str = new (ctx.mem) String_Constant(path, line, lexed);
      str->is_delayed(true);
      return str;
    }

    if (lex< percentage >())
    { return new (ctx.mem) Textual(path, line, Textual::PERCENTAGE, lexed); }

    if (lex< dimension >())
    { return new (ctx.mem) Textual(path, line, Textual::DIMENSION, lexed); }

    if (lex< number >())
    { return new (ctx.mem) Textual(path, line, Textual::NUMBER, lexed); }

    if (lex< hex >())
    { return new (ctx.mem) Textual(path, line, Textual::HEX, lexed); }

    if (peek< string_constant >())
    { return parse_string(); }

    if (lex< variable >())
    { return new (ctx.mem) Variable(path, line, lexed); }

    error("error reading values after " + lexed.to_string());

    // unreachable statement
    return 0;
  }

  String* Parser::parse_string()
  {
    lex< string_constant >();
    Token str(lexed);
    const char* i = str.begin;
    // see if there any interpolants
    const char* p = find_first_in_interval< sequence< negate< exactly<'\\'> >, exactly<hash_lbrace> > >(str.begin, str.end);
    if (!p) {
      String_Constant* str_node = new (ctx.mem) String_Constant(path, line, str);
      str_node->is_delayed(true);
      return str_node;
    }

    String_Schema* schema = new (ctx.mem) String_Schema(path, line);
    schema->quote_mark(*str.begin);
    while (i < str.end) {
      p = find_first_in_interval< sequence< negate< exactly<'\\'> >, exactly<hash_lbrace> > >(i, str.end);
      if (p) {
        if (i < p) {
          (*schema) << new (ctx.mem) String_Constant(path, line, Token(i, p)); // accumulate the preceding segment if it's nonempty
        }
        const char* j = find_first_in_interval< exactly<rbrace> >(p, str.end); // find the closing brace
        if (j) {
          // parse the interpolant and accumulate it
          Expression* interp_node = Parser::from_token(Token(p+2, j), ctx, path, line).parse_list();
          interp_node->is_interpolant(true);
          (*schema) << interp_node;
          i = j+1;
        }
        else {
          // throw an error if the interpolant is unterminated
          error("unterminated interpolant inside string constant " + str.to_string());
        }
      }
      else { // no interpolants left; add the last segment if nonempty
        if (i < str.end) (*schema) << new (ctx.mem) String_Constant(path, line, Token(i, str.end));
        break;
      }
    }
    return schema;
  }

  String* Parser::parse_ie_stuff()
  {
    lex< ie_stuff >();
    Token str(lexed);
    --str.end;
    --position;
    const char* i = str.begin;
    // see if there any interpolants
    const char* p = find_first_in_interval< sequence< negate< exactly<'\\'> >, exactly<hash_lbrace> > >(str.begin, str.end);
    if (!p) {
      String_Constant* str_node = new (ctx.mem) String_Constant(path, line, str);
      str_node->is_delayed(true);
      return str_node;
    }

    String_Schema* schema = new (ctx.mem) String_Schema(path, line);
    while (i < str.end) {
      p = find_first_in_interval< sequence< negate< exactly<'\\'> >, exactly<hash_lbrace> > >(i, str.end);
      if (p) {
        if (i < p) {
          (*schema) << new (ctx.mem) String_Constant(path, line, Token(i, p)); // accumulate the preceding segment if it's nonempty
        }
        const char* j = find_first_in_interval< exactly<rbrace> >(p, str.end); // find the closing brace
        if (j) {
          // parse the interpolant and accumulate it
          Expression* interp_node = Parser::from_token(Token(p+2, j), ctx, path, line).parse_list();
          interp_node->is_interpolant(true);
          (*schema) << interp_node;
          i = j+1;
        }
        else {
          // throw an error if the interpolant is unterminated
<<<<<<< HEAD
          cerr << string(str) << endl;
          error("unterminated interpolant inside IE function " + str);
=======
          error("unterminated interpolant inside IE function " + str.to_string());
>>>>>>> 2736089a
        }
      }
      else { // no interpolants left; add the last segment if nonempty
        if (i < str.end) (*schema) << new (ctx.mem) String_Constant(path, line, Token(i, str.end));
        break;
      }
    }
    return schema;
  }

  String_Schema* Parser::parse_value_schema()
  {
    String_Schema* schema = new (ctx.mem) String_Schema(path, line);
    size_t num_items = 0;
    while (position < end) {
      if (lex< interpolant >()) {
        Token insides(Token(lexed.begin + 2, lexed.end - 1));
        Expression* interp_node = Parser::from_token(insides, ctx, path, line).parse_list();
        interp_node->is_interpolant(true);
        (*schema) << interp_node;
      }
      else if (lex< identifier >()) {
        (*schema) << new (ctx.mem) String_Constant(path, line, lexed);
      }
      else if (lex< percentage >()) {
        (*schema) << new (ctx.mem) Textual(path, line, Textual::PERCENTAGE, lexed);
      }
      else if (lex< dimension >()) {
        (*schema) << new (ctx.mem) Textual(path, line, Textual::DIMENSION, lexed);
      }
      else if (lex< number >()) {
        (*schema) << new (ctx.mem) Textual(path, line, Textual::NUMBER, lexed);
      }
      else if (lex< hex >()) {
        (*schema) << new (ctx.mem) Textual(path, line, Textual::HEX, lexed);
      }
      else if (lex< string_constant >()) {
        (*schema) << new (ctx.mem) String_Constant(path, line, lexed);
        if (!num_items) schema->quote_mark(*lexed.begin);
      }
      else if (lex< variable >()) {
        (*schema) << new (ctx.mem) Variable(path, line, lexed);
      }
      else {
        error("error parsing interpolated value");
      }
      ++num_items;
    }
    return schema;
  }

  String_Schema* Parser::parse_url_schema()
  {
    String_Schema* schema = new (ctx.mem) String_Schema(path, line);

    while (position < end) {
      if (position[0] == '/') {
        lexed = Token(position, position+1);
        (*schema) << new (ctx.mem) String_Constant(path, line, lexed);
        ++position;
      }
      else if (lex< interpolant >()) {
        Token insides(Token(lexed.begin + 2, lexed.end - 1));
        Expression* interp_node = Parser::from_token(insides, ctx, path, line).parse_list();
        interp_node->is_interpolant(true);
        (*schema) << interp_node;
      }
      else if (lex< sequence< identifier, exactly<':'> > >()) {
        (*schema) << new (ctx.mem) String_Constant(path, line, lexed);
      }
      else if (lex< filename >()) {
        (*schema) << new (ctx.mem) String_Constant(path, line, lexed);
      }
      else {
        error("error parsing interpolated url");
      }
    }
    return schema;
  }

  String* Parser::parse_identifier_schema()
  {
    lex< sequence< optional< exactly<'*'> >, identifier_schema > >();
    Token id(lexed);
    const char* i = id.begin;
    // see if there any interpolants
    const char* p = find_first_in_interval< sequence< negate< exactly<'\\'> >, exactly<hash_lbrace> > >(id.begin, id.end);
    if (!p) {
      return new (ctx.mem) String_Constant(path, line, id);
    }

    String_Schema* schema = new (ctx.mem) String_Schema(path, line);
    while (i < id.end) {
      p = find_first_in_interval< sequence< negate< exactly<'\\'> >, exactly<hash_lbrace> > >(i, id.end);
      if (p) {
        if (i < p) {
          (*schema) << new (ctx.mem) String_Constant(path, line, Token(i, p)); // accumulate the preceding segment if it's nonempty
        }
        const char* j = find_first_in_interval< exactly<rbrace> >(p, id.end); // find the closing brace
        if (j) {
          // parse the interpolant and accumulate it
          Expression* interp_node = Parser::from_token(Token(p+2, j), ctx, path, line).parse_list();
          interp_node->is_interpolant(true);
          (*schema) << interp_node;
          i = j+1;
        }
        else {
          // throw an error if the interpolant is unterminated
          error("unterminated interpolant inside interpolated identifier " + id.to_string());
        }
      }
      else { // no interpolants left; add the last segment if nonempty
        if (i < id.end) (*schema) << new (ctx.mem) String_Constant(path, line, Token(i, id.end));
        break;
      }
    }
    return schema;
  }

  Function_Call* Parser::parse_function_call()
  {
    lex< identifier >();
    string name(lexed);
    size_t line_of_call = line;

    Function_Call* the_call = new (ctx.mem) Function_Call(path, line_of_call, name, parse_arguments());
    return the_call;
  }

  Function_Call_Schema* Parser::parse_function_call_schema()
  {
    String* name = parse_identifier_schema();
    size_t line_of_call = line;

    Function_Call_Schema* the_call = new (ctx.mem) Function_Call_Schema(path, line_of_call, name, parse_arguments());
    return the_call;
  }

  If* Parser::parse_if_directive(bool else_if)
  {
    lex< if_directive >() || (else_if && lex< exactly<if_after_else_kwd> >());
    size_t if_line = line;
    Expression* predicate = parse_list();
    predicate->is_delayed(false);
    if (!peek< exactly<'{'> >()) error("expected '{' after the predicate for @if");
    Block* consequent = parse_block();
    Block* alternative = 0;
    if (lex< else_directive >()) {
      if (peek< exactly<if_after_else_kwd> >()) {
        alternative = new (ctx.mem) Block(path, line);
        (*alternative) << parse_if_directive(true);
      }
      else if (!peek< exactly<'{'> >()) {
        error("expected '{' after @else");
      }
      else {
        alternative = parse_block();
      }
    }
    return new (ctx.mem) If(path, if_line, predicate, consequent, alternative);
  }

  For* Parser::parse_for_directive()
  {
    lex< for_directive >();
    size_t for_line = line;
    if (!lex< variable >()) error("@for directive requires an iteration variable");
    string var(lexed);
    if (!lex< from >()) error("expected 'from' keyword in @for directive");
    Expression* lower_bound = parse_expression();
    lower_bound->is_delayed(false);
    bool inclusive = false;
    if (lex< through >()) inclusive = true;
    else if (lex< to >()) inclusive = false;
    else                  error("expected 'through' or 'to' keywod in @for directive");
    Expression* upper_bound = parse_expression();
    upper_bound->is_delayed(false);
    if (!peek< exactly<'{'> >()) error("expected '{' after the upper bound in @for directive");
    Block* body = parse_block();
    return new (ctx.mem) For(path, for_line, var, lower_bound, upper_bound, body, inclusive);
  }

  Each* Parser::parse_each_directive()
  {
    lex < each_directive >();
    size_t each_line = line;
    if (!lex< variable >()) error("@each directive requires an iteration variable");
    string var(lexed);
    if (!lex< in >()) error("expected 'in' keyword in @each directive");
    Expression* list = parse_list();
    list->is_delayed(false);
    if (list->concrete_type() == Expression::LIST) {
      List* l = static_cast<List*>(list);
      for (size_t i = 0, L = l->length(); i < L; ++i) {
        (*l)[i]->is_delayed(false);
      }
    }
    if (!peek< exactly<'{'> >()) error("expected '{' after the upper bound in @each directive");
    Block* body = parse_block();
    return new (ctx.mem) Each(path, each_line, var, list, body);
  }

  While* Parser::parse_while_directive()
  {
    lex< while_directive >();
    size_t while_line = line;
    Expression* predicate = parse_list();
    predicate->is_delayed(false);
    Block* body = parse_block();
    return new (ctx.mem) While(path, while_line, predicate, body);
  }

  Media_Block* Parser::parse_media_block()
  {
    lex< media >();
    size_t media_line = line;

    List* media_queries = parse_media_queries();

    if (!peek< exactly<'{'> >()) {
      error("expected '{' in media query");
    }
    Block* block = parse_block();

    return new (ctx.mem) Media_Block(path, media_line, media_queries, block);
  }

  List* Parser::parse_media_queries()
  {
    List* media_queries = new (ctx.mem) List(path, line, 0, List::COMMA);
    if (!peek< exactly<'{'> >()) (*media_queries) << parse_media_query();
    while (lex< exactly<','> >()) (*media_queries) << parse_media_query();
    return media_queries;
  }

  // Expression* Parser::parse_media_query()
  Media_Query* Parser::parse_media_query()
  {
    Media_Query* media_query = new (ctx.mem) Media_Query(path, line);

    if (lex< exactly< not_kwd > >()) media_query->is_negated(true);
    else if (lex< exactly< only_kwd > >()) media_query->is_restricted(true);

    if (peek< identifier_schema >()) media_query->media_type(parse_identifier_schema());
    else if (lex< identifier >())    media_query->media_type(new (ctx.mem) String_Constant(path, line, lexed));
    else                             (*media_query) << parse_media_expression();

    while (lex< exactly< and_kwd > >()) (*media_query) << parse_media_expression();

    return media_query;
  }

  Media_Query_Expression* Parser::parse_media_expression()
  {
    if (peek< identifier_schema >()) {
      String* ss = parse_identifier_schema();
      return new (ctx.mem) Media_Query_Expression(path, line, ss, 0, true);
    }
    if (!lex< exactly<'('> >()) {
      error("media query expression must begin with '('");
    }
    Expression* feature = 0;
    if (peek< exactly<')'> >()) {
      error("media feature required in media query expression");
    }
    feature = parse_expression();
    Expression* expression = 0;
    if (lex< exactly<':'> >()) {
      expression = parse_list();
    }
    if (!lex< exactly<')'> >()) {
      error("unclosed parenthesis in media query expression");
    }
    return new (ctx.mem) Media_Query_Expression(path, feature->line(), feature, expression);
  }

  At_Rule* Parser::parse_at_rule()
  {
    lex<at_keyword>();
    string kwd(lexed);
    size_t at_line = line;
    Selector* sel = 0;
    Selector_Lookahead lookahead = lookahead_for_extension_target(position);
    if (lookahead.found) {
      if (lookahead.has_interpolants) {
        sel = parse_selector_schema(lookahead.found);
      }
      else {
        sel = parse_selector_group();
      }
    }
    Block* body = 0;
    if (peek< exactly<'{'> >()) body = parse_block();
    return new (ctx.mem) At_Rule(path, at_line, kwd, sel, body);
  }

  Warning* Parser::parse_warning()
  {
    lex< warn >();
    return new (ctx.mem) Warning(path, line, parse_list());
  }

  Selector_Lookahead Parser::lookahead_for_selector(const char* start)
  {
    const char* p = start ? start : position;
    const char* q;
    bool saw_interpolant = false;

    while ((q = peek< identifier >(p))                             ||
           (q = peek< type_selector >(p))                          ||
           (q = peek< id_name >(p))                                ||
           (q = peek< class_name >(p))                             ||
           (q = peek< sequence< pseudo_prefix, identifier > >(p))  ||
           (q = peek< percentage >(p))                             ||
           (q = peek< dimension >(p))                              ||
           (q = peek< string_constant >(p))                        ||
           (q = peek< exactly<'*'> >(p))                           ||
           (q = peek< exactly<'('> >(p))                           ||
           (q = peek< exactly<')'> >(p))                           ||
           (q = peek< exactly<'['> >(p))                           ||
           (q = peek< exactly<']'> >(p))                           ||
           (q = peek< exactly<'+'> >(p))                           ||
           (q = peek< exactly<'~'> >(p))                           ||
           (q = peek< exactly<'>'> >(p))                           ||
           (q = peek< exactly<','> >(p))                           ||
           (q = peek< binomial >(p))                               ||
           (q = peek< sequence< optional<sign>,
                                optional<digits>,
                                exactly<'n'> > >(p))               ||
           (q = peek< sequence< optional<sign>,
                                digits > >(p))                     ||
           (q = peek< number >(p))                                 ||
           (q = peek< exactly<'&'> >(p))                           ||
           (q = peek< exactly<'%'> >(p))                           ||
           (q = peek< alternatives<exact_match,
                                   class_match,
                                   dash_match,
                                   prefix_match,
                                   suffix_match,
                                   substring_match> >(p))          ||
           (q = peek< sequence< exactly<'.'>, interpolant > >(p))  ||
           (q = peek< sequence< exactly<'#'>, interpolant > >(p))  ||
           (q = peek< sequence< exactly<'-'>, interpolant > >(p))  ||
           (q = peek< sequence< pseudo_prefix, interpolant > >(p)) ||
           (q = peek< interpolant >(p))) {
      p = q;
      if (*(p - 1) == '}') saw_interpolant = true;
    }

    Selector_Lookahead result;
    result.found            = peek< exactly<'{'> >(p) ? p : 0;
    result.has_interpolants = saw_interpolant;

    return result;
  }

  Selector_Lookahead Parser::lookahead_for_extension_target(const char* start)
  {
    const char* p = start ? start : position;
    const char* q;
    bool saw_interpolant = false;
    bool saw_stuff = false;

    while ((q = peek< identifier >(p))                             ||
           (q = peek< type_selector >(p))                          ||
           (q = peek< id_name >(p))                                ||
           (q = peek< class_name >(p))                             ||
           (q = peek< sequence< pseudo_prefix, identifier > >(p))  ||
           (q = peek< percentage >(p))                             ||
           (q = peek< dimension >(p))                              ||
           (q = peek< string_constant >(p))                        ||
           (q = peek< exactly<'*'> >(p))                           ||
           (q = peek< exactly<'('> >(p))                           ||
           (q = peek< exactly<')'> >(p))                           ||
           (q = peek< exactly<'['> >(p))                           ||
           (q = peek< exactly<']'> >(p))                           ||
           (q = peek< exactly<'+'> >(p))                           ||
           (q = peek< exactly<'~'> >(p))                           ||
           (q = peek< exactly<'>'> >(p))                           ||
           (q = peek< exactly<','> >(p))                           ||
           (q = peek< binomial >(p))                               ||
           (q = peek< sequence< optional<sign>,
                                optional<digits>,
                                exactly<'n'> > >(p))               ||
           (q = peek< sequence< optional<sign>,
                                digits > >(p))                     ||
           (q = peek< number >(p))                                 ||
           (q = peek< exactly<'&'> >(p))                           ||
           (q = peek< exactly<'%'> >(p))                           ||
           (q = peek< alternatives<exact_match,
                                   class_match,
                                   dash_match,
                                   prefix_match,
                                   suffix_match,
                                   substring_match> >(p))          ||
           (q = peek< sequence< exactly<'.'>, interpolant > >(p))  ||
           (q = peek< sequence< exactly<'#'>, interpolant > >(p))  ||
           (q = peek< sequence< exactly<'-'>, interpolant > >(p))  ||
           (q = peek< sequence< pseudo_prefix, interpolant > >(p)) ||
           (q = peek< interpolant >(p))) {
      p = q;
      if (*(p - 1) == '}') saw_interpolant = true;
      saw_stuff = true;
    }

    Selector_Lookahead result;
    result.found            = peek< alternatives< exactly<';'>, exactly<'}'>, exactly<'{'> > >(p) && saw_stuff ? p : 0;
    result.has_interpolants = saw_interpolant;

    return result;
  }

  void Parser::read_bom()
  {
    size_t skip = 0;
    string encoding;
    bool utf_8 = false;
    switch ((unsigned char) source[0]) {
    case 0xEF:
      skip = check_bom_chars(source, utf_8_bom, 3);
      encoding = "UTF-8";
      utf_8 = true;
      break;
    case 0xFE:
      skip = check_bom_chars(source, utf_16_bom_be, 2);
      encoding = "UTF-16 (big endian)";
      break;
    case 0xFF:
      skip = check_bom_chars(source, utf_16_bom_le, 2);
      skip += (skip ? check_bom_chars(source, utf_32_bom_le, 4) : 0);
      encoding = (skip == 2 ? "UTF-16 (little endian)" : "UTF-32 (little endian)");
      break;
    case 0x00:
      skip = check_bom_chars(source, utf_32_bom_be, 4);
      encoding = "UTF-32 (big endian)";
      break;
    case 0x2B:
      skip = check_bom_chars(source, utf_7_bom_1, 4)
           | check_bom_chars(source, utf_7_bom_2, 4)
           | check_bom_chars(source, utf_7_bom_3, 4)
           | check_bom_chars(source, utf_7_bom_4, 4)
           | check_bom_chars(source, utf_7_bom_5, 5);
      encoding = "UTF-7";
      break;
    case 0xF7:
      skip = check_bom_chars(source, utf_1_bom, 3);
      encoding = "UTF-1";
      break;
    case 0xDD:
      skip = check_bom_chars(source, utf_ebcdic_bom, 4);
      encoding = "UTF-EBCDIC";
      break;
    case 0x0E:
      skip = check_bom_chars(source, scsu_bom, 3);
      encoding = "SCSU";
      break;
    case 0xFB:
      skip = check_bom_chars(source, bocu_1_bom, 3);
      encoding = "BOCU-1";
      break;
    case 0x84:
      skip = check_bom_chars(source, gb_18030_bom, 4);
      encoding = "GB-18030";
      break;
    }
    if (skip > 0 && !utf_8) error("only UTF-8 documents are currently supported; your document appears to be " + encoding);
    position += skip;
  }

  size_t check_bom_chars(const char* src, const unsigned char* bom, size_t len)
  {
    size_t skip = 0;
    for (size_t i = 0; i < len; ++i, ++skip) {
      if ((unsigned char) src[i] != bom[i]) return 0;
    }
    return skip;
  }


  Expression* Parser::fold_operands(Expression* base, vector<Expression*>& operands, Binary_Expression::Type op)
  {
    for (size_t i = 0, S = operands.size(); i < S; ++i) {
      base = new (ctx.mem) Binary_Expression(path, line, op, base, operands[i]);
      Binary_Expression* b = static_cast<Binary_Expression*>(base);
      if (op == Binary_Expression::DIV && b->left()->is_delayed() && b->right()->is_delayed()) {
        base->is_delayed(true);
      }
      else {
        b->left()->is_delayed(false);
        b->right()->is_delayed(false);
      }
    }
    return base;
  }

  Expression* Parser::fold_operands(Expression* base, vector<Expression*>& operands, vector<Binary_Expression::Type>& ops)
  {
    for (size_t i = 0, S = operands.size(); i < S; ++i) {
      base = new (ctx.mem) Binary_Expression(path, line, ops[i], base, operands[i]);
      Binary_Expression* b = static_cast<Binary_Expression*>(base);
      if (ops[i] == Binary_Expression::DIV && b->left()->is_delayed() && b->right()->is_delayed()) {
        base->is_delayed(true);
      }
      else {
        b->left()->is_delayed(false);
        b->right()->is_delayed(false);
      }
    }
    return base;
  }

  void Parser::error(string msg, size_t ln)
  {
    throw Error(Error::syntax, path, ln ? ln : line, msg);
  }

}<|MERGE_RESOLUTION|>--- conflicted
+++ resolved
@@ -1075,12 +1075,7 @@
         }
         else {
           // throw an error if the interpolant is unterminated
-<<<<<<< HEAD
-          cerr << string(str) << endl;
-          error("unterminated interpolant inside IE function " + str);
-=======
           error("unterminated interpolant inside IE function " + str.to_string());
->>>>>>> 2736089a
         }
       }
       else { // no interpolants left; add the last segment if nonempty
