#include "extend.hpp"
#include "context.hpp"
#include "contextualize.hpp"
#include "to_string.hpp"
#include "backtrace.hpp"
#include "paths.hpp"
#include "parser.hpp"
#ifndef SASS_AST
#include "node.hpp"
#endif
#include "sass_util.hpp"
#include "debug.hpp"
#include <iostream>
#include <deque>

/*
 NOTES:

 - The print* functions print to cerr. This allows our testing frameworks (like sass-spec) to ignore the output, which
   is very helpful when debugging. The format of the output is mainly to wrap things in square brackets to match what
   ruby already outputs (to make comparisons easier).

 - For the direct porting effort, we're trying to port method-for-method until we get all the tests passing.
   Where applicable, I've tried to include the ruby code above the function for reference until all our tests pass.
   The ruby code isn't always directly portable, so I've tried to include any modified ruby code that was actually
   used for the porting.

 - DO NOT try to optimize yet. We get a tremendous benefit out of comparing the output of each stage of the extend to the ruby
   output at the same stage. This makes it much easier to determine where problems are. Try to keep as close to
   the ruby code as you can until we have all the sass-spec tests passing. Then, we should optimize. However, if you see
   something that could probably be optimized, let's not forget it. Add a // TODO: or // IMPROVEMENT: comment.
 
 - Coding conventions in this file (these may need to be changed before merging back into master)
   - Very basic hungarian notation:
     p prefix for pointers (pSelector)
     no prefix for value types and references (selector)
   - Use STL iterators where possible
   - prefer verbose naming over terse naming
   - use typedefs for STL container types for make maintenance easier
 
 - You may see a lot of comments that say "// TODO: is this the correct combinator?". See the comment referring to combinators
   in extendCompoundSelector for a more extensive explanation of my confusion. I think our divergence in data model from ruby
   sass causes this to be necessary.
 

 GLOBAL TODOS:
 
 - wrap the contents of the print functions in DEBUG preprocesser conditionals so they will be optimized away in non-debug mode.
 
 - consider making the extend* functions member functions to avoid passing around ctx and subsetMap map around. This has the
   drawback that the implementation details of the operator are then exposed to the outside world, which is not ideal and
   can cause additional compile time dependencies.
 
 - mark the helper methods in this file static to given them compilation unit linkage.
 
 - implement parent directive matching
 
 - fix compilation warnings for unused Extend members if we really don't need those references anymore.
 */


namespace Sass {

  
  typedef deque<Complex_Selector*> ComplexSelectorDeque;
	typedef deque<ComplexSelectorDeque> ComplexSelectorDequeDeque;
  
  typedef pair<Complex_Selector*, Compound_Selector*> ExtensionPair;
  typedef vector<ExtensionPair> SubsetMapEntries;

  
  // Create a Selector_List* from a ComplexSelectorDeque
  // Complex_Selectors are NOT cloned.
  static Selector_List* createSelectorListFromDeque(ComplexSelectorDeque& deque, Context& ctx, Selector_List* pSelectorGroupTemplate) {
    Selector_List* pSelectorGroup = new (ctx.mem) Selector_List(pSelectorGroupTemplate->path(), pSelectorGroupTemplate->position(), pSelectorGroupTemplate->length());
    for (ComplexSelectorDeque::iterator iterator = deque.begin(), iteratorEnd = deque.end(); iterator != iteratorEnd; ++iterator) {
      *pSelectorGroup << *iterator;
    }
    return pSelectorGroup;
  }

  
#ifdef DEBUG
  static void printCombinator(Complex_Selector::Combinator combinator) {
    switch (combinator) {
      case Complex_Selector::ANCESTOR_OF: cerr << "\" \""; break;
      case Complex_Selector::PARENT_OF:   cerr << "\">\""; break;
      case Complex_Selector::PRECEDES:    cerr << "\"~\""; break;
      case Complex_Selector::ADJACENT_TO: cerr << "\"+\""; break;
    }
  }

  
  // Print a string representation of a Compound_Selector
  static void printCompoundSelector(Compound_Selector* pCompoundSelector, const char* message=NULL, bool newline=true) {
		To_String to_string;
  	if (message) {
    	cerr << message;
    }

    cerr << "(" << (pCompoundSelector ? pCompoundSelector->perform(&to_string) : "NULL") << ")";

		if (newline) {
    	cerr << endl;
    }
  }

  
  // Print a string representation of a Complex_Selector
  static void printComplexSelector(Complex_Selector* pComplexSelector, const char* message=NULL, bool newline=true) {
		To_String to_string;

  	if (message) {
    	cerr << message;
    }

    cerr << "[";
    Complex_Selector* pIter = pComplexSelector;
    bool first = true;
    while (pIter) {
      if (pIter->combinator() != Complex_Selector::ANCESTOR_OF) {
        if (!first) {
          cerr << ", ";
        }
        first = false;
      	printCombinator(pIter->combinator());
      }

      if (!first) {
        cerr << ", ";
      }
      first = false;
      cerr << pIter->head()->perform(&to_string);

      pIter = pIter->tail();
    }
    cerr << "]";

		if (newline) {
    	cerr << endl;
    }
  }

  
  // Print a string representation of a ComplexSelectorDeque
  static void printComplexSelectorDeque(ComplexSelectorDeque& deque, const char* message=NULL, bool newline=true) {
  	To_String to_string;

  	if (message) {
    	cerr << message;
    }
    
    cerr << "[";
    for (ComplexSelectorDeque::iterator iterator = deque.begin(), iteratorEnd = deque.end(); iterator != iteratorEnd; ++iterator) {
      Complex_Selector* pComplexSelector = *iterator;
      if (iterator != deque.begin()) {
      	cerr << ", ";
      }
      printComplexSelector(pComplexSelector, "", false /*newline*/);
    }
    cerr << "]";
    
    if (newline) {
      cerr << endl;
    }
  }
 
  
  // Print a string representation of a ComplexSelectorDequeDeque
  static void printComplexSelectorDequeDeque(ComplexSelectorDequeDeque& dequeDeque, const char* message=NULL, bool newline=true) {
  	To_String to_string;
    
  	if (message) {
    	cerr << message;
    }
    
    cerr << "[";
    for (ComplexSelectorDequeDeque::iterator iterator = dequeDeque.begin(), iteratorEnd = dequeDeque.end(); iterator != iteratorEnd; ++iterator) {
      ComplexSelectorDeque& deque = *iterator;
      if (iterator != dequeDeque.begin()) {
      	cerr << ", ";
      }
      printComplexSelectorDeque(deque, "", false /*newline*/);
    }
    cerr << "]";
    
    if (newline) {
      cerr << endl;
    }
  }

  
  // Print a string representation of a SourcesSet
  static void printSourcesSet(SourcesSet& sources, const char* message=NULL, bool newline=true) {
  	To_String to_string;
    
  	if (message) {
    	cerr << message;
    }

    cerr << "SourcesSet[";
    for (SourcesSet::iterator iterator = sources.begin(), iteratorEnd = sources.end(); iterator != iteratorEnd; ++iterator) {
      Complex_Selector* pSource = *iterator;
      if (iterator != sources.begin()) {
      	cerr << ", ";
      }
      printComplexSelector(pSource, "", false /*newline*/);
    }
    cerr << "]";
    
    if (newline) {
      cerr << endl;
    }
  }

#endif


  
  // Clone the source ComplexSelectorDeque into dest. This WILL clone the Complex_Selectors.
  static void cloneComplexSelectorDeque(ComplexSelectorDeque& source, ComplexSelectorDeque& dest, Context& ctx) {
    for (ComplexSelectorDeque::iterator iterator = source.begin(), iteratorEnd = source.end(); iterator != iteratorEnd; ++iterator) {
      Complex_Selector* pComplexSelector = *iterator;
			dest.push_back(pComplexSelector->clone(ctx));
    }
  }
  
  
  // Clone the source ComplexSelectorDequeDeque into dest. This WILL clone the Complex_Selectors.
  static void cloneComplexSelectorDequeDeque(ComplexSelectorDequeDeque& source, ComplexSelectorDequeDeque& dest, Context& ctx) {
    for (ComplexSelectorDequeDeque::iterator iterator = source.begin(), iteratorEnd = source.end(); iterator != iteratorEnd; ++iterator) {

      ComplexSelectorDeque& toClone = *iterator;
      
      ComplexSelectorDeque cloned;
      cloneComplexSelectorDeque(toClone, cloned, ctx);

			dest.push_back(cloned);
    }
  }
  
  
  // Compare two ComplexSelectorDeques to see if they are equivalent. This uses the Complex_Selector operator< so it will compare
  // the Complex_Selector's contents instead of just the pointers.
  static bool complexSelectorDequesEqual(ComplexSelectorDeque& one, ComplexSelectorDeque& two) {
    if (one.size() != two.size()) {
      return false;
    }
    
    for (int index = 0; index < one.size(); index++) {
      Complex_Selector* pOne = one[index];
      Complex_Selector* pTwo = two[index];

      if (*pOne < *pTwo || *pTwo < *pOne) {
        return false;
      }
    }
    
    return true;
  }
  

  /*
   This is the equivalent of ruby's Sequence.trim.
   
   The following is the modified version of the ruby code that was more portable to C++. You
   should be able to drop it into ruby 3.2.19 and get the same results from ruby sass.

        # Avoid truly horrific quadratic behavior. TODO: I think there
        # may be a way to get perfect trimming without going quadratic.
        return seqses if seqses.size > 100

        # Keep the results in a separate array so we can be sure we aren't
        # comparing against an already-trimmed selector. This ensures that two
        # identical selectors don't mutually trim one another.
        result = seqses.dup

        # This is n^2 on the sequences, but only comparing between
        # separate sequences should limit the quadratic behavior.
        seqses.each_with_index do |seqs1, i|
          tempResult = []

          for seq1 in seqs1 do
            max_spec = 0
            for seq in _sources(seq1) do
              max_spec = [max_spec, seq.specificity].max
            end


            isMoreSpecificOuter = false
            for seqs2 in result do
              if seqs1.equal?(seqs2) then
                next
              end

              # Second Law of Extend: the specificity of a generated selector
              # should never be less than the specificity of the extending
              # selector.
              #
              # See https://github.com/nex3/sass/issues/324.
              isMoreSpecificInner = false
              for seq2 in seqs2 do
                isMoreSpecificInner = _specificity(seq2) >= max_spec && _superselector?(seq2, seq1)
                if isMoreSpecificInner then
                  break
                end
              end
              
              if isMoreSpecificInner then
                isMoreSpecificOuter = true
                break
              end
            end

            if !isMoreSpecificOuter then
              tempResult.push(seq1)
            end
          end

          result[i] = tempResult

        end

        result
   */
  /*
   - IMPROVEMENT: We could probably work directly in the output trimmed deque.
   */
  static void trim(ComplexSelectorDequeDeque& toTrim, ComplexSelectorDequeDeque& trimmed, Context& ctx) {
    // See the comments in the above ruby code before embarking on understanding this function.

    // Avoid poor performance in extreme cases.
    if (toTrim.size() > 100) {
    	trimmed = toTrim;
      return;
    }

    // Copy the input to a temporary result so we can modify it without
    ComplexSelectorDequeDeque result;
    cloneComplexSelectorDequeDeque(toTrim, result, ctx);
    
    // Normally we use the standard STL iterators, but in this case, we need to access the result collection by index since we're
    // iterating the input collection, computing a value, and then setting the result in the output collection. We have to keep track
    // of the index manually.
    int resultIndex = 0;

    for (ComplexSelectorDequeDeque::iterator toTrimIterator = toTrim.begin(), toTrimIteratorEnd = toTrim.end(); toTrimIterator != toTrimIteratorEnd; ++toTrimIterator) {
    	ComplexSelectorDeque& seqs1 = *toTrimIterator;
      
      ComplexSelectorDeque tempResult;

      for (ComplexSelectorDeque::iterator seqs1Iterator = seqs1.begin(), seqs1IteratorEnd = seqs1.end(); seqs1Iterator != seqs1IteratorEnd; ++seqs1Iterator) {
       	Complex_Selector* pSeq1 = *seqs1Iterator;
  
        // Compute the maximum specificity. This requires looking at the "sources" of the sequence. See SimpleSequence.sources in the ruby code
        // for a good description of sources.
        //
        // TODO: I'm pretty sure there's a bug in the sources code. It was implemented for sass-spec's 182_test_nested_extend_loop test.
        // While the test passes, I compared the state of each trim call to verify correctness. The last trim call had incorrect sources. We
        // had an extra source that the ruby version did not have. Without a failing test case, this is going to be extra hard to find. My
        // best guess at this point is that we're cloning an object somewhere and maintaining the sources when we shouldn't be. This is purely
        // a guess though.
        int maxSpecificity = 0;
        SourcesSet sources = pSeq1->sources();

#ifdef DEBUG
//        printComplexSelector(pSeq1, "TRIMASDF SEQ1: ");
//        printSourcesSet(sources, "TRIMASDF SOURCES: ");
#endif

        for (SourcesSet::iterator sourcesSetIterator = sources.begin(), sourcesSetIteratorEnd = sources.end(); sourcesSetIterator != sourcesSetIteratorEnd; ++sourcesSetIterator) {
         	const Complex_Selector* const pCurrentSelector = *sourcesSetIterator;
          maxSpecificity = max(maxSpecificity, pCurrentSelector->specificity());
        }
        
//        DEBUG_PRINTLN("MAX SPECIFIITY: " << maxSpecificity)

        bool isMoreSpecificOuter = false;

        for (ComplexSelectorDequeDeque::iterator resultIterator = result.begin(), resultIteratorEnd = result.end(); resultIterator != resultIteratorEnd; ++resultIterator) {
          ComplexSelectorDeque& seqs2 = *resultIterator;

#ifdef DEBUG
//          printSelectors(seqs1, "SEQS1: ");
//          printSelectors(seqs2, "SEQS2: ");
#endif

          if (complexSelectorDequesEqual(seqs1, seqs2)) {
//            DEBUG_PRINTLN("CONTINUE")
            continue;
          }
          
          bool isMoreSpecificInner = false;
          
          for (ComplexSelectorDeque::iterator seqs2Iterator = seqs2.begin(), seqs2IteratorEnd = seqs2.end(); seqs2Iterator != seqs2IteratorEnd; ++seqs2Iterator) {
            Complex_Selector* pSeq2 = *seqs2Iterator;
            
//            DEBUG_PRINTLN("SEQ2 SPEC: " << pSeq2->specificity())
//            DEBUG_PRINTLN("IS SUPER: " << pSeq2->is_superselector_of(pSeq1))
            
            isMoreSpecificInner = pSeq2->specificity() >= maxSpecificity && pSeq2->is_superselector_of(pSeq1);

            if (isMoreSpecificInner) {
//              DEBUG_PRINTLN("FOUND MORE SPECIFIC")
              break;
            }
          }
          
          // If we found something more specific, we're done. Let the outer loop know and stop iterating.
					if (isMoreSpecificInner) {
            isMoreSpecificOuter = true;
            break;
          }
        }
        
        if (!isMoreSpecificOuter) {
//          DEBUG_PRINTLN("PUSHING")
          tempResult.push_back(pSeq1);
        }
      }

      result[resultIndex] = tempResult;

      resultIndex++;
    }
    
    
    trimmed = result;
  }

  
  static bool parentSuperselector(const Node& one, const Node& two, Context& ctx) {
  	// TODO: figure out a better way to create a Complex_Selector from scratch
    // TODO: There's got to be a better way. This got ugly quick...
    Position noPosition;
    Type_Selector fakeParent("", noPosition, "temp");
    Compound_Selector fakeHead("", noPosition, 1 /*size*/);
    fakeHead.elements().push_back(&fakeParent);
		Complex_Selector fakeParentContainer("", noPosition, Complex_Selector::ANCESTOR_OF, &fakeHead /*head*/, NULL /*tail*/);
    
    Complex_Selector* pOneWithFakeParent = nodeToComplexSelector(one, ctx);
    pOneWithFakeParent->set_innermost(&fakeParentContainer, Complex_Selector::ANCESTOR_OF);
    Complex_Selector* pTwoWithFakeParent = nodeToComplexSelector(two, ctx);
    pTwoWithFakeParent->set_innermost(&fakeParentContainer, Complex_Selector::ANCESTOR_OF);
    
    return pOneWithFakeParent->is_superselector_of(pTwoWithFakeParent);
  }

  
  class ParentSuperselectorChunker {
  public:
  	ParentSuperselectorChunker(Node& lcs, Context& ctx) : mLcs(lcs), mCtx(ctx) {}
    Node& mLcs;
    Context& mCtx;

  	bool operator()(const Node& seq) const {
			// {|s| parent_superselector?(s.first, lcs.first)}
      return parentSuperselector(seq.collection()->front(), mLcs.collection()->front(), mCtx);
    }
  };
  
  class SubweaveEmptyChunker {
  public:
  	bool operator()(const Node& seq) const {
			// {|s| s.empty?}

      return seq.collection()->empty();
    }
  };
  
  /*
  # Takes initial subsequences of `seq1` and `seq2` and returns all
  # orderings of those subsequences. The initial subsequences are determined
  # by a block.
  #
  # Destructively removes the initial subsequences of `seq1` and `seq2`.
  #
  # For example, given `(A B C | D E)` and `(1 2 | 3 4 5)` (with `|`
  # denoting the boundary of the initial subsequence), this would return
  # `[(A B C 1 2), (1 2 A B C)]`. The sequences would then be `(D E)` and
  # `(3 4 5)`.
  #
  # @param seq1 [Array]
  # @param seq2 [Array]
  # @yield [a] Used to determine when to cut off the initial subsequences.
  #   Called repeatedly for each sequence until it returns true.
  # @yieldparam a [Array] A final subsequence of one input sequence after
  #   cutting off some initial subsequence.
  # @yieldreturn [Boolean] Whether or not to cut off the initial subsequence
  #   here.
  # @return [Array<Array>] All possible orderings of the initial subsequences.
  def chunks(seq1, seq2)
    chunk1 = []
    chunk1 << seq1.shift until yield seq1
    chunk2 = []
    chunk2 << seq2.shift until yield seq2
    return [] if chunk1.empty? && chunk2.empty?
    return [chunk2] if chunk1.empty?
    return [chunk1] if chunk2.empty?
    [chunk1 + chunk2, chunk2 + chunk1]
  end
  */
  template<typename ChunkerType>
  static Node chunks(Node& seq1, Node& seq2, const ChunkerType& chunker) {
  	Node chunk1 = Node::createCollection();
    while (!chunker(seq1)) {
    	chunk1.collection()->push_back(seq1.collection()->front());
      seq1.collection()->pop_front();
    }
    
    Node chunk2 = Node::createCollection();
    while (!chunker(seq2)) {
    	chunk2.collection()->push_back(seq2.collection()->front());
      seq2.collection()->pop_front();
    }
    
    if (chunk1.collection()->empty() && chunk2.collection()->empty()) {
      DEBUG_PRINTLN("RETURNING BOTH EMPTY")
      return Node::createCollection();
    }
    
    if (chunk1.collection()->empty()) {
    	Node chunk2Wrapper = Node::createCollection();
    	chunk2Wrapper.collection()->push_back(chunk2);
      DEBUG_PRINTLN("RETURNING ONE EMPTY")
      return chunk2Wrapper;
    }
    
    if (chunk2.collection()->empty()) {
	    Node chunk1Wrapper = Node::createCollection();
      chunk1Wrapper.collection()->push_back(chunk1);
      DEBUG_PRINTLN("RETURNING TWO EMPTY")
      return chunk1Wrapper;
    }
    
    Node perms = Node::createCollection();
    
    Node firstPermutation = Node::createCollection();
    firstPermutation.collection()->insert(firstPermutation.collection()->end(), chunk1.collection()->begin(), chunk1.collection()->end());
    firstPermutation.collection()->insert(firstPermutation.collection()->end(), chunk2.collection()->begin(), chunk2.collection()->end());
    perms.collection()->push_back(firstPermutation);
    
    Node secondPermutation = Node::createCollection();
    secondPermutation.collection()->insert(secondPermutation.collection()->end(), chunk2.collection()->begin(), chunk2.collection()->end());
    secondPermutation.collection()->insert(secondPermutation.collection()->end(), chunk1.collection()->begin(), chunk1.collection()->end());
    perms.collection()->push_back(secondPermutation);
    
    DEBUG_PRINTLN("RETURNING PERM")
    
    return perms;
  }

  
  class LcsCollectionComparator {
  public:
  	LcsCollectionComparator(Context& ctx) : mCtx(ctx) {}
    
    Context& mCtx;

  	bool operator()(const Node& one, const Node& two, Node& out) const {
    	/*
      This code is based on the following block from ruby sass' subweave
				do |s1, s2|
          next s1 if s1 == s2
          next unless s1.first.is_a?(SimpleSequence) && s2.first.is_a?(SimpleSequence)
          next s2 if parent_superselector?(s1, s2)
          next s1 if parent_superselector?(s2, s1)
        end
      */

//      cerr << "S1:" << one << endl;
//      cerr << "S2:" << two << endl;
//
//      bool b1 = (one == two);
//      bool b2 = (one.collection()->front().isSelector() && two.collection()->front().isSelector());
//      bool b3 = (parentSuperselector(one, two, mCtx));
//      bool b4 = (parentSuperselector(two, one, mCtx));
//      cerr << b1 << " " << b2 << " " << b3 << " " << b4 << endl;
      
      if (one == two) {
      	out = one;
        return true;
      }
      
      if (!one.collection()->front().isSelector() || !two.collection()->front().isSelector()) {
      	return false;
      }
      
      if (parentSuperselector(one, two, mCtx)) {
      	out = two;
        return true;
      }
      
      if (parentSuperselector(two, one, mCtx)) {
      	out = one;
        return true;
      }

      return false;
    }
  };
  
  
  static Node groupSelectors(const Node& seq, Context& ctx) {
  	Node newSeq = Node::createCollection();
    
    Node tail = seq.clone(ctx);
    
    while (!tail.collection()->empty()) {
    	Node head = Node::createCollection();
      
      do {
      	head.collection()->push_back(tail.collection()->front());
        tail.collection()->pop_front();
      } while (!tail.collection()->empty() && (head.collection()->back().isCombinator() || tail.collection()->front().isCombinator()));
      
      newSeq.collection()->push_back(head);
    }
    
    return newSeq;
  }
  

  static void getAndRemoveInitialOps(Node& seq, Node& ops) {
  	NodeDeque& seqCollection = *(seq.collection());
    NodeDeque& opsCollection = *(ops.collection());

  	while (seqCollection.size() > 0 && seqCollection.front().isCombinator()) {
    	opsCollection.push_back(seqCollection.front());
      seqCollection.pop_front();
    }
  }
  

  static void getAndRemoveFinalOps(Node& seq, Node& ops) {
  	NodeDeque& seqCollection = *(seq.collection());
    NodeDeque& opsCollection = *(ops.collection());

  	while (seqCollection.size() > 0 && seqCollection.back().isCombinator()) {
    	opsCollection.push_back(seqCollection.back()); // Purposefully reversed to match ruby code
      seqCollection.pop_back();
    }
  }
  
  
  /*
      def merge_initial_ops(seq1, seq2)
        ops1, ops2 = [], []
        ops1 << seq1.shift while seq1.first.is_a?(String)
        ops2 << seq2.shift while seq2.first.is_a?(String)

        newline = false
        newline ||= !!ops1.shift if ops1.first == "\n"
        newline ||= !!ops2.shift if ops2.first == "\n"

        # If neither sequence is a subsequence of the other, they cannot be
        # merged successfully
        lcs = Sass::Util.lcs(ops1, ops2)
        return unless lcs == ops1 || lcs == ops2
        return (newline ? ["\n"] : []) + (ops1.size > ops2.size ? ops1 : ops2)
      end
  */
  static Node mergeInitialOps(Node& seq1, Node& seq2, Context& ctx) {
  	Node ops1 = Node::createCollection();
    Node ops2 = Node::createCollection();
    
  	getAndRemoveInitialOps(seq1, ops1);
    getAndRemoveInitialOps(seq2, ops2);
    
		// TODO: Do we have this information available to us?
    // newline = false
    // newline ||= !!ops1.shift if ops1.first == "\n"
    // newline ||= !!ops2.shift if ops2.first == "\n"

		// If neither sequence is a subsequence of the other, they cannot be merged successfully
    DefaultLcsComparator lcsDefaultComparator;
    Node opsLcs = lcs(ops1, ops2, lcsDefaultComparator, ctx);
    
    if (!(opsLcs == ops1 || opsLcs == ops2)) {
    	return Node::createNil();
    }
    
    // TODO: more newline logic
    // return (newline ? ["\n"] : []) + (ops1.size > ops2.size ? ops1 : ops2)
    
    return (ops1.collection()->size() > ops2.collection()->size() ? ops1 : ops2);
  }
  
  
  /*
      def merge_final_ops(seq1, seq2, res = [])


        # This code looks complicated, but it's actually just a bunch of special
        # cases for interactions between different combinators.
        op1, op2 = ops1.first, ops2.first
        if op1 && op2
          sel1 = seq1.pop
          sel2 = seq2.pop
          if op1 == '~' && op2 == '~'
            if sel1.superselector?(sel2)
              res.unshift sel2, '~'
            elsif sel2.superselector?(sel1)
              res.unshift sel1, '~'
            else
              merged = sel1.unify(sel2.members, sel2.subject?)
              res.unshift [
                [sel1, '~', sel2, '~'],
                [sel2, '~', sel1, '~'],
                ([merged, '~'] if merged)
              ].compact
            end
          elsif (op1 == '~' && op2 == '+') || (op1 == '+' && op2 == '~')
            if op1 == '~'
              tilde_sel, plus_sel = sel1, sel2
            else
              tilde_sel, plus_sel = sel2, sel1
            end

            if tilde_sel.superselector?(plus_sel)
              res.unshift plus_sel, '+'
            else
              merged = plus_sel.unify(tilde_sel.members, tilde_sel.subject?)
              res.unshift [
                [tilde_sel, '~', plus_sel, '+'],
                ([merged, '+'] if merged)
              ].compact
            end
          elsif op1 == '>' && %w[~ +].include?(op2)
            res.unshift sel2, op2
            seq1.push sel1, op1
          elsif op2 == '>' && %w[~ +].include?(op1)
            res.unshift sel1, op1
            seq2.push sel2, op2
          elsif op1 == op2
            return unless merged = sel1.unify(sel2.members, sel2.subject?)
            res.unshift merged, op1
          else
            # Unknown selector combinators can't be unified
            return
          end
          return merge_final_ops(seq1, seq2, res)
        elsif op1
          seq2.pop if op1 == '>' && seq2.last && seq2.last.superselector?(seq1.last)
          res.unshift seq1.pop, op1
          return merge_final_ops(seq1, seq2, res)
        else # op2
          seq1.pop if op2 == '>' && seq1.last && seq1.last.superselector?(seq2.last)
          res.unshift seq2.pop, op2
          return merge_final_ops(seq1, seq2, res)
        end
      end
  */
  static Node mergeFinalOps(Node& seq1, Node& seq2, Context& ctx, Node& res) {
    
    Node ops1 = Node::createCollection();
    Node ops2 = Node::createCollection();
  
    getAndRemoveFinalOps(seq1, ops1);
    getAndRemoveFinalOps(seq2, ops2);
  
		// TODO: do we have newlines to remove?
    // ops1.reject! {|o| o == "\n"}
    // ops2.reject! {|o| o == "\n"}
    
		if (ops1.collection()->empty() && ops2.collection()->empty()) {
    	return res;
    }
  
		if (ops1.collection()->size() > 1 || ops2.collection()->size() > 1) {
    	DefaultLcsComparator lcsDefaultComparator;
    	Node opsLcs = lcs(ops1, ops2, lcsDefaultComparator, ctx);
      
      // If there are multiple operators, something hacky's going on. If one is a supersequence of the other, use that, otherwise give up.
      
      if (!(opsLcs == ops1 || opsLcs == ops2)) {
      	return Node::createNil();
      }
      
      if (ops1.collection()->size() > ops2.collection()->size()) {
      	res.collection()->insert(res.collection()->begin(), ops1.collection()->rbegin(), ops1.collection()->rend());
      } else {
      	res.collection()->insert(res.collection()->begin(), ops2.collection()->rbegin(), ops2.collection()->rend());
      }
      
      return res;
    }
    
    if (!ops1.collection()->empty() && !ops2.collection()->empty()) {

    	Node op1 = ops1.collection()->front();
     	Node op2 = ops2.collection()->front();
      
      Node sel1 = seq1.collection()->back();
      seq1.collection()->pop_back();
      
      Node sel2 = seq2.collection()->back();
      seq2.collection()->pop_back();

      if (op1.combinator() == Complex_Selector::PRECEDES && op2.combinator() == Complex_Selector::PRECEDES) {

      	if (sel1.selector()->is_superselector_of(sel2.selector())) {
        
        	res.collection()->push_front(op1 /*PRECEDES - could have been op2 as well*/);
          res.collection()->push_front(sel2);

        } else if (sel2.selector()->is_superselector_of(sel1.selector())) {

        	res.collection()->push_front(op1 /*PRECEDES - could have been op2 as well*/);
          res.collection()->push_front(sel1);

        } else {
        
//          merged = sel1.unify(sel2.members, sel2.subject?)
//          res.unshift [
//                       [sel1, '~', sel2, '~'],
//                       [sel2, '~', sel1, '~'],
//                       ([merged, '~'] if merged)
//                       ].compact
          
          Node newRes = Node::createCollection();
          
          Node firstPerm = Node::createCollection();
          firstPerm.collection()->push_back(sel1);
          firstPerm.collection()->push_back(Node::createCombinator(Complex_Selector::PRECEDES));
          firstPerm.collection()->push_back(sel2);
          firstPerm.collection()->push_back(Node::createCombinator(Complex_Selector::PRECEDES));
          newRes.collection()->push_back(firstPerm);

          Node secondPerm = Node::createCollection();
          secondPerm.collection()->push_back(sel2);
          secondPerm.collection()->push_back(Node::createCombinator(Complex_Selector::PRECEDES));
          secondPerm.collection()->push_back(sel1);
          secondPerm.collection()->push_back(Node::createCombinator(Complex_Selector::PRECEDES));
          newRes.collection()->push_back(secondPerm);

          Node merged = unify(sel1, sel2, ctx);
          if (merged.isCollection() && merged.collection()->size() > 0) {
            newRes.collection()->push_back(merged);
          }

          // TODO: Implement [].compact newRes
          
          res.collection()->push_front(newRes);

        }

      } else if (((op1.combinator() == Complex_Selector::PRECEDES && op2.combinator() == Complex_Selector::ADJACENT_TO)) || ((op1.combinator() == Complex_Selector::ADJACENT_TO && op2.combinator() == Complex_Selector::PRECEDES))) {
      
      		Node tildeSel = sel1;
          Node tildeOp = op1;
          Node plusSel = sel2;
          Node plusOp = op2;
      		if (op1.combinator() != Complex_Selector::PRECEDES) {
          	tildeSel = sel2;
            tildeOp = op2;
            plusSel = sel1;
            plusOp = op1;
          }
        
          if (tildeSel.selector()->is_superselector_of(plusSel.selector())) {

            res.collection()->push_front(plusOp);
            res.collection()->push_front(plusSel);

          } else {
          
            // TODO: does subject matter? Ruby: merged = plus_sel.unify(tilde_sel.members, tilde_sel.subject?)
            //Complex_Selector* pTildeSel = nodeToComplexSelector(tildeSel, ctx);
            Complex_Selector* pMerged = plusSel.selector()->clone(ctx);
            //pMerged->head(plusSel.selector()->head()->unify_with(pTildeSel->head(), ctx));
            // TODO: how to do this unification properly? Need example.
            
            Node newRes = Node::createCollection();
            
            Node firstPerm = Node::createCollection();
            firstPerm.collection()->push_back(tildeSel);
            firstPerm.collection()->push_back(Node::createCombinator(Complex_Selector::PRECEDES));
            firstPerm.collection()->push_back(plusSel);
            firstPerm.collection()->push_back(Node::createCombinator(Complex_Selector::ADJACENT_TO));
            newRes.collection()->push_back(firstPerm);
            
            if (pMerged) {
              Node mergedPerm = Node::createCollection();
              mergedPerm.collection()->push_back(complexSelectorToNode(pMerged, ctx));
              mergedPerm.collection()->push_back(Node::createCombinator(Complex_Selector::ADJACENT_TO));
              newRes.collection()->push_back(mergedPerm);
            }
            
            // TODO: Implement [].compact newRes
            
            res.collection()->push_front(newRes);
  
          }
      } else if (op1.combinator() == Complex_Selector::PARENT_OF && (op2.combinator() == Complex_Selector::PRECEDES || op2.combinator() == Complex_Selector::ADJACENT_TO)) {
      
      	res.collection()->push_front(op2);
        res.collection()->push_front(sel2);
        
        seq2.collection()->push_back(sel1);
        seq2.collection()->push_back(op1);

      } else if (op2.combinator() == Complex_Selector::PARENT_OF && (op1.combinator() == Complex_Selector::PRECEDES || op1.combinator() == Complex_Selector::ADJACENT_TO)) {

      	res.collection()->push_front(op1);
        res.collection()->push_front(sel1);
        
        seq2.collection()->push_back(sel2);
        seq2.collection()->push_back(op2);

      } else if (op1.combinator() == op2.combinator()) {

				// TODO: is this the right unification behavior? The ruby looks at all members, but sel2.selector() is just one thing...
        Compound_Selector* pMerged = sel1.selector()->head()->unify_with(sel2.selector()->head(), ctx);
        
        if (!pMerged) {
        	return Node::createNil();
        }
        
        Complex_Selector* pNewSelector = sel1.selector()->clone(ctx);
        pNewSelector->head(pMerged);
        
      	res.collection()->push_front(op1);
        res.collection()->push_front(Node::createSelector(pNewSelector, ctx));

      } else {
      	return Node::createNil();
      }

			return mergeFinalOps(seq1, seq2, ctx, res);
  
    } else if (!ops1.collection()->empty()) {

	    Node op1 = ops1.collection()->front();

    	if (op1.combinator() == Complex_Selector::PARENT_OF && !seq2.collection()->empty() && seq2.collection()->back().selector()->is_superselector_of(seq1.collection()->back().selector())) {
      	seq2.collection()->pop_back();
      }
      
      // TODO: consider unshift(NodeCollection, Node)
      res.collection()->push_front(op1);
      res.collection()->push_front(seq1.collection()->back());
      seq1.collection()->pop_back();

			return mergeFinalOps(seq1, seq2, ctx, res);

    } else { // !ops2.collection()->empty()

    	Node op2 = ops2.collection()->front();
      
      if (op2.combinator() == Complex_Selector::PARENT_OF && !seq1.collection()->empty() && seq1.collection()->back().selector()->is_superselector_of(seq2.collection()->back().selector())) {
      	seq1.collection()->pop_back();
      }
      
      res.collection()->push_front(op2);
      res.collection()->push_front(seq2.collection()->back());
      seq2.collection()->pop_back();

			return mergeFinalOps(seq1, seq2, ctx, res);

    }

  }
  
  
  /*
		This is the equivalent of ruby's Sequence.subweave.

    Here is the original subweave code for reference during porting.

      def subweave(seq1, seq2)
        return [seq2] if seq1.empty?
        return [seq1] if seq2.empty?

        seq1, seq2 = seq1.dup, seq2.dup
        return unless init = merge_initial_ops(seq1, seq2)
        return unless fin = merge_final_ops(seq1, seq2)
        seq1 = group_selectors(seq1)
        seq2 = group_selectors(seq2)
        lcs = Sass::Util.lcs(seq2, seq1) do |s1, s2|
          next s1 if s1 == s2
          next unless s1.first.is_a?(SimpleSequence) && s2.first.is_a?(SimpleSequence)
          next s2 if parent_superselector?(s1, s2)
          next s1 if parent_superselector?(s2, s1)
        end

        diff = [[init]]
        until lcs.empty?
          diff << chunks(seq1, seq2) {|s| parent_superselector?(s.first, lcs.first)} << [lcs.shift]
          seq1.shift
          seq2.shift
        end
        diff << chunks(seq1, seq2) {|s| s.empty?}
        diff += fin.map {|sel| sel.is_a?(Array) ? sel : [sel]}
        diff.reject! {|c| c.empty?}

        result = Sass::Util.paths(diff).map {|p| p.flatten}.reject {|p| path_has_two_subjects?(p)}

        result
      end
	*/
	static void subweave(Complex_Selector* pOne, Complex_Selector* pTwo, ComplexSelectorDeque& out, Context& ctx) {
    // Check for the simple cases
    if (pOne == NULL) {
    	out.push_back(pTwo ? pTwo->clone(ctx) : NULL);
      return;
    }
		if (pTwo == NULL) {
    	out.push_back(pOne ? pOne->clone(ctx) : NULL);
      return;
    }
    
<<<<<<< HEAD
    
    /*
    // Do the naive implementation. pOne = A B and pTwo = C D ...yields...  A B C D and C D A B
    // See https://gist.github.com/nex3/7609394 for details.
    Complex_Selector* pFirstPermutation = pOne->clone(ctx);
    pFirstPermutation->set_innermost(pTwo->clone(ctx), pFirstPermutation->innermost()->combinator()); // TODO: is this the correct combinator?
    out.push_back(pFirstPermutation);

    Complex_Selector* pSecondPermutation = pTwo->clone(ctx);
    pSecondPermutation->set_innermost(pOne->clone(ctx), pSecondPermutation->innermost()->combinator()); // TODO: is this the correct combinator?
    out.push_back(pSecondPermutation);

    
    return;*/
=======
#ifdef DEBUG
    printComplexSelector(pOne, "SUBWEAVE ONE: ");
    printComplexSelector(pTwo, "SUBWEAVE TWO: ");
#endif
>>>>>>> 72eb414a
    

    
		// Convert to a data structure more equivalent to Ruby so we can perform these complex operations in the same manner.
    // Doing this clones the input, so this is equivalent to the ruby code's .dup
    Node seq1 = complexSelectorToNode(pOne, ctx);
    Node seq2 = complexSelectorToNode(pTwo, ctx);
    
#ifdef DEBUG
    DEBUG_PRINTLN("SUBWEAVE ONE: " << seq1)
    DEBUG_PRINTLN("SUBWEAVE TWO: " << seq2)
#endif

		Node init = mergeInitialOps(seq1, seq2, ctx);
    if (init.isNil()) {
    	return;
    }
    
#ifdef DEBUG
    DEBUG_PRINTLN("INIT: " << init)
#endif
    
    Node res = Node::createCollection();
		Node fin = mergeFinalOps(seq1, seq2, ctx, res);
    if (fin.isNil()) {
    	return;
    }
    
    DEBUG_PRINTLN("FIN: " << fin)


		// Moving this line up since fin isn't modified between now and when it happened before
    // fin.map {|sel| sel.is_a?(Array) ? sel : [sel]}

    for (NodeDeque::iterator finIter = fin.collection()->begin(), finEndIter = fin.collection()->end();
           finIter != finEndIter; ++finIter) {
      
      Node& childNode = *finIter;
      
      if (!childNode.isCollection()) {
      	Node wrapper = Node::createCollection();
        wrapper.collection()->push_back(childNode);
        childNode = wrapper;
      }

    }

		DEBUG_PRINTLN("FIN MAPPED: " << fin)



    Node groupSeq1 = groupSelectors(seq1, ctx);
    DEBUG_PRINTLN("SEQ1: " << groupSeq1)
    
    Node groupSeq2 = groupSelectors(seq2, ctx);
    DEBUG_PRINTLN("SEQ2: " << groupSeq2)


    LcsCollectionComparator collectionComparator(ctx);
    Node seqLcs = lcs(groupSeq2, groupSeq1, collectionComparator, ctx);
    
    DEBUG_PRINTLN("SEQLCS: " << seqLcs)


		Node initWrapper = Node::createCollection();
    initWrapper.collection()->push_back(init);
		Node diff = Node::createCollection();
    diff.collection()->push_back(initWrapper);

    DEBUG_PRINTLN("DIFF INIT: " << diff)
    
    
    while (!seqLcs.collection()->empty()) {
    	ParentSuperselectorChunker superselectorChunker(seqLcs, ctx); // TODO: rename this to parent super selector chunker
      Node chunksResult = chunks(groupSeq1, groupSeq2, superselectorChunker);
      diff.collection()->push_back(chunksResult);
      
      Node lcsWrapper = Node::createCollection();
      lcsWrapper.collection()->push_back(seqLcs.collection()->front());
      seqLcs.collection()->pop_front();
      diff.collection()->push_back(lcsWrapper);
    
			groupSeq1.collection()->pop_front();
      groupSeq2.collection()->pop_front();
    }
    
    DEBUG_PRINTLN("DIFF POST LCS: " << diff)
    
    
    DEBUG_PRINTLN("CHUNKS: ONE=" << groupSeq1 << " TWO=" << groupSeq2)
    

    SubweaveEmptyChunker emptyChunker;
    Node chunksResult = chunks(groupSeq1, groupSeq2, emptyChunker);
    diff.collection()->push_back(chunksResult);
    
    
    DEBUG_PRINTLN("DIFF POST CHUNKS: " << diff)
    

    diff.collection()->insert(diff.collection()->end(), fin.collection()->begin(), fin.collection()->end());
    
    DEBUG_PRINTLN("DIFF POST FIN MAPPED: " << diff)

    // JMA - filter out the empty nodes (use a new collection, since iterator erase() invalidates the old collection)
    Node diffFiltered = Node::createCollection();
    for (NodeDeque::iterator diffIter = diff.collection()->begin(), diffEndIter = diff.collection()->end();
           diffIter != diffEndIter; ++diffIter) {
    	Node& node = *diffIter;
      if (node.collection() && !node.collection()->empty()) {
        diffFiltered.collection()->push_back(node);
      }
    }
    diff = diffFiltered;
    
    DEBUG_PRINTLN("DIFF POST REJECT: " << diff)
    
    
		Node pathsResult = paths(diff, ctx);
    
    DEBUG_PRINTLN("PATHS: " << pathsResult)
    

		// We're flattening in place
    for (NodeDeque::iterator pathsIter = pathsResult.collection()->begin(), pathsEndIter = pathsResult.collection()->end();
			pathsIter != pathsEndIter; ++pathsIter) {

    	Node& child = *pathsIter;
      child = flatten(child, ctx);
    }
    
    DEBUG_PRINTLN("FLATTENED: " << pathsResult);
    
    
    /*
      TODO: implement
      rejected = mapped.reject {|p| path_has_two_subjects?(p)}
      $stderr.puts "REJECTED: #{rejected}"
     */
    DEBUG_PRINTLN("REJECTED: " << pathsResult)
    
  
    // Convert back to the data type the rest of the code expects.
    for (NodeDeque::iterator resultIter = pathsResult.collection()->begin(), resultEndIter = pathsResult.collection()->end();
			resultIter != resultEndIter; ++resultIter) {

    	Node& outNode = *resultIter;
      out.push_back(nodeToComplexSelector(outNode, ctx));

    }

  }
  

  /*
   This is the equivalent of ruby's Sequence.weave.
   
   The following is the modified version of the ruby code that was more portable to C++. You
   should be able to drop it into ruby 3.2.19 and get the same results from ruby sass.

      def weave(path)
        # This function works by moving through the selector path left-to-right,
        # building all possible prefixes simultaneously. These prefixes are
        # `befores`, while the remaining parenthesized suffixes is `afters`.
        befores = [[]]
        afters = path.dup

        until afters.empty?
          current = afters.shift.dup
          last_current = [current.pop]

          tempResult = []

          for before in befores do
            sub = subweave(before, current)
            if sub.nil?
              next
            end

            for seqs in sub do
              tempResult.push(seqs + last_current)
            end
          end

          befores = tempResult

        end

        return befores
      end
 	*/
	static void weave(ComplexSelectorDeque& toWeave, Context& ctx, ComplexSelectorDeque& weaved /*out*/) {

    ComplexSelectorDeque befores;
  	befores.push_back(NULL); // this push is necessary for the befores iteration below to do anything. This matches the ruby code initializing befores to [[]].

    ComplexSelectorDeque afters;
    cloneComplexSelectorDeque(toWeave, afters, ctx);

    while (afters.size() > 0) {
			Complex_Selector* pCurrent = afters[0]->clone(ctx);
      afters.pop_front();

      Complex_Selector* pLastCurrent = pCurrent->innermost();
      if (pCurrent == pLastCurrent) {
        pCurrent = NULL;
      } else {
        // TODO: consider adding popComplexSelector and shiftComplexSelector to since this seems like general functionality that would be useful.
        Complex_Selector* pIter = pCurrent;
        while (pIter) {
          if (pIter->tail() && !pIter->tail()->tail()) {
            pIter->tail(NULL);
            break;
          }
          
        	pIter = pIter->tail();
        }
      }
          
      ComplexSelectorDeque collector; // TODO: figure out what to name this. A name with more context?

      for (ComplexSelectorDeque::iterator iterator = befores.begin(), endIterator = befores.end();
           iterator != endIterator; ++iterator) {
        
        Complex_Selector* pBefore = *iterator;
        
        ComplexSelectorDeque sub;
        subweave(pBefore, pCurrent, sub, ctx);
        
        if (sub.empty()) {
          continue;
        }

        for (ComplexSelectorDeque::iterator iterator = sub.begin(), endIterator = sub.end();
             iterator != endIterator; ++iterator) {
          
          Complex_Selector* pSequences = *iterator; // TODO: clone this?
          
          if (pSequences) {
          	pSequences->set_innermost(pLastCurrent->clone(ctx), pSequences->innermost()->combinator()); // TODO: is this the correct combinator?
         	} else {
						pSequences = pLastCurrent->clone(ctx);
          }
          
          collector.push_back(pSequences);
        }
      }
      
    	befores = collector;
    }

  	weaved = befores;
  }
  


  /*
   This is the equivalent of ruby's Sass::Util.paths.
   
   The following is the modified version of the ruby code that was more portable to C++. You
   should be able to drop it into ruby 3.2.19 and get the same results from ruby sass.

    # Return an array of all possible paths through the given arrays.
    #
    # @param arrs [Array<Array>]
    # @return [Array<Arrays>]
    #
    # @example
    #   paths([[1, 2], [3, 4], [5]]) #=>
    #     # [[1, 3, 5],
    #     #  [2, 3, 5],
    #     #  [1, 4, 5],
    #     #  [2, 4, 5]]
    def paths(arrs)
     	// I changed the inject and maps to an iterative approach to make it easier to implement in C++
      loopStart = [[]]

      for arr in arrs do
        permutations = []
        for e in arr do
          for path in loopStart do
            permutations.push(path + [e])
          end
        end
        loopStart = permutations
      end
    end
	*/
  static void paths(ComplexSelectorDequeDeque& source, ComplexSelectorDequeDeque& out, Context& ctx) {
    To_String to_string;
    
    ComplexSelectorDequeDeque loopStart;

    for (ComplexSelectorDequeDeque::iterator arrsIterator = source.begin(), endIterator = source.end();
         arrsIterator != endIterator; ++arrsIterator) {
      
      ComplexSelectorDeque& arr = *arrsIterator;
      
    	ComplexSelectorDequeDeque permutations;

      for (ComplexSelectorDeque::iterator arrIterator = arr.begin(), endIterator = arr.end();
           arrIterator != endIterator; ++arrIterator) {
      	Complex_Selector* pE = (*arrIterator)->clone(ctx);
    
        if (loopStart.size() == 0) {
          // When the loopStart has nothing in it, we're on the first iteration. The new permutation
          // is just the current Complex_Selector*. Without this special case, we would never loop
          // over anything in the for loop in the below else clause.
          ComplexSelectorDeque newPermutation;
          newPermutation.push_back(pE);
          
          permutations.push_back(newPermutation);
        } else {
          for (ComplexSelectorDequeDeque::iterator loopStartIterator = loopStart.begin(), endIterator = loopStart.end();
               loopStartIterator != endIterator; ++loopStartIterator) {
            ComplexSelectorDeque& path = *loopStartIterator;
            
            ComplexSelectorDeque newPermutation;
            cloneComplexSelectorDeque(path, newPermutation, ctx);
            newPermutation.push_back(pE);
            
            permutations.push_back(newPermutation);
          }
        }
        
      }
      
      loopStart = permutations;
    }
    
    out = loopStart;
  }
  

  // complexSelectorDequeContains checks if an equivalent Complex_Selector to the one passed in is contained within the
  // passed in ComplexSelectorDeque. This is necessary because the deque contains pointers, and pointer comparison yields
  // strict object equivalency. We want to compare the selector's contents.
  //
  // TODO: move ComplexSelectorPointerComparator to ast.hpp next to the other one aimed at set usage? This is aimed at usage for std::find_if in complexSelectorDequeContains. One could be implemented in terms of the other for less code duplication. Can this be removed entirely now that I implemented operator== on the Complex_Selector class?
  struct ComplexSelectorPointerComparator
  {
    bool operator()(Complex_Selector* const pOne)
    {
      return (!(*pOne < *pTwo) && !(*pTwo < *pOne));
    }
    Complex_Selector* pTwo;
  };
  static bool complexSelectorDequeContains(ComplexSelectorDeque& deque, Complex_Selector* pComplexSelector) {
    ComplexSelectorPointerComparator comparator = { pComplexSelector };
    
    return std::find_if(
      deque.begin(),
      deque.end(),
      comparator
      ) != deque.end();
  }
  
  

  // This forward declaration is needed since extendComplexSelector calls extendCompoundSelector, which may recursively
  // call extendComplexSelector again.
  static void extendComplexSelector(
    Complex_Selector* pComplexSelector,
    Context& ctx,
    ExtensionSubsetMap& subsetMap,
    set<Compound_Selector> seen,
    ComplexSelectorDeque& extendedSelectors);
  
  
  
  /*
   This is the equivalent of ruby's SimpleSequence.do_extend.
   
    // TODO: I think I have some modified ruby code to put here. Check.
  */
  /*
   ISSUES:
   - Previous TODO: Do we need to group the results by extender?
   - What does subject do in?: next unless unified = seq.members.last.unify(self_without_sel, subject?)
   - IMPROVEMENT: The search for uniqueness at the end is not ideal since it's has to loop over everything...
   - IMPROVEMENT: Check if the final search for uniqueness is doing anything that extendComplexSelector isn't already doing...
   */
  static void extendCompoundSelector(
  	Compound_Selector* pSelector,
    Complex_Selector::Combinator sourceCombinator,
    Context& ctx,
    ExtensionSubsetMap& subsetMap,
    set<Compound_Selector> seen,
    ComplexSelectorDeque& extendedSelectors) {

    To_String to_string;

    SubsetMapEntries entries = subsetMap.get_v(pSelector->to_str_vec());
    
		for (SubsetMapEntries::iterator iterator = entries.begin(), endIterator = entries.end(); iterator != endIterator; ++iterator) {
      Complex_Selector* pExtComplexSelector = iterator->first;    // The selector up to where the @extend is (ie, the thing to merge)
      Compound_Selector* pExtCompoundSelector = iterator->second; // The stuff after the @extend
      
      // I know I said don't optimize yet, but I couldn't help moving this if check up until we find a reason not
      // to. In the ruby code, this was done at the end after a lot of work was already done. The only reason this
      // wouldn't be safe is if there are side effects in the skipped ruby code that the algorithm is relying on. In that
      // case, we wouldn't have those side effects without moving this lower in this function to match it's placement in
      // the ruby code. It's easy enough to change if this causes a problem.
      if (seen.find(*pExtCompoundSelector) != seen.end()) {
        continue;
      }
      
      // TODO: This can return a Compound_Selector with no elements. Should that just be returning NULL?
      Compound_Selector* pSelectorWithoutExtendSelectors = pSelector->minus(pExtCompoundSelector, ctx);


      Compound_Selector* pInnermostCompoundSelector = pExtComplexSelector->base();
      Compound_Selector* pUnifiedSelector = NULL;

			if (!pInnermostCompoundSelector) {
        pInnermostCompoundSelector = new (ctx.mem) Compound_Selector(pSelector->path(), pSelector->position());
      }

      if (pInnermostCompoundSelector->length() == 0) {
        pUnifiedSelector = pSelectorWithoutExtendSelectors;
      } else if (pSelectorWithoutExtendSelectors->length() == 0) {
      	pUnifiedSelector = pInnermostCompoundSelector;
      } else {
        pUnifiedSelector = pInnermostCompoundSelector->unify_with(pSelectorWithoutExtendSelectors, ctx);
      }
      
      if (!pUnifiedSelector || pUnifiedSelector->length() == 0) {
        continue;
      }
      
      
      // TODO: implement the parent directive match (if necessary based on test failures)
      // next if group.map {|e, _| check_directives_match!(e, parent_directives)}.none?
      

      // TODO: This seems a little fishy to me. See if it causes any problems. From the ruby, we should be able to just
      // get rid of the last Compound_Selector and replace it with this one. I think the reason this code is more
      // complex is that Complex_Selector contains a combinator, but in ruby combinators have already been filtered
      // out and aren't operated on.
      // JMA - copy the combinator from the selector we're extending (sourceCombinator)
      Complex_Selector* pNewSelector = pExtComplexSelector->clone(ctx);
      Complex_Selector* pNewInnerMost = new (ctx.mem) Complex_Selector(pSelector->path(), pSelector->position(), sourceCombinator, pUnifiedSelector, NULL);
      Complex_Selector::Combinator combinator = pNewSelector->clear_innermost();
      pNewSelector->set_innermost(pNewInnerMost, combinator);
      


      // Set the sources on our new Complex_Selector to the sources of this simple sequence plus the thing we're extending.
#ifdef DEBUG
//      printComplexSelector(pNewSelector, "ASDF SETTING ON: ");
#endif

      SourcesSet newSourcesSet = pSelector->sources();
#ifdef DEBUG
//      printSourcesSet(newSourcesSet, "ASDF SOURCES THIS: ");
#endif

      newSourcesSet.insert(pExtComplexSelector->clone(ctx));
#ifdef DEBUG
//      printSourcesSet(newSourcesSet, "ASDF NEW: ");
#endif

      pNewSelector->addSources(newSourcesSet, ctx);
#ifdef DEBUG
//      SourcesSet newSet = pNewSelector->sources();
//      printSourcesSet(newSet, "ASDF NEW AFTER SET: ");
//      printSourcesSet(pSelector->sources(), "ASDF SOURCES THIS SHOULD BE SAME: ");
#endif


      ComplexSelectorDeque recurseExtendedSelectors;
      set<Compound_Selector> recurseSeen(seen);
      recurseSeen.insert(*pExtCompoundSelector);


#ifdef DEBUG
			printComplexSelector(pNewSelector, "RECURSING DO EXTEND: ", true);
#endif
  		extendComplexSelector(pNewSelector, ctx, subsetMap, recurseSeen, recurseExtendedSelectors /*out*/);


      for (ComplexSelectorDeque::iterator iterator = recurseExtendedSelectors.begin(), endIterator = recurseExtendedSelectors.end();
           iterator != endIterator; ++iterator) {
        Complex_Selector* pSelector = *iterator;
        bool selectorAlreadyExists = complexSelectorDequeContains(extendedSelectors, pSelector);
        if (!selectorAlreadyExists) {
          extendedSelectors.push_back(pSelector);
        }
      }
    }
  }
 

  
  /*
   This is the equivalent of ruby's Sequence.do_extend.
   
   // TODO: I think I have some modified ruby code to put here. Check.
   */
  /*
   ISSUES:
   - check to automatically include combinators doesn't transfer over to libsass' data model where
     the combinator and compound selector are one unit
     next [[sseq_or_op]] unless sseq_or_op.is_a?(SimpleSequence)
   */
  static void extendComplexSelector(
  	Complex_Selector* pComplexSelector,
    Context& ctx,
    ExtensionSubsetMap& subsetMap,
    set<Compound_Selector> seen,
    ComplexSelectorDeque& extendedSelectors) {

    To_String to_string;

    Complex_Selector* pCurrentComplexSelector = pComplexSelector->tail();
    
    ComplexSelectorDequeDeque extendedNotExpanded;
    
    while(pCurrentComplexSelector)
    {
      Compound_Selector* pCompoundSelector = pCurrentComplexSelector->head();

      ComplexSelectorDeque extended;
      extendCompoundSelector(pCompoundSelector, pCurrentComplexSelector->combinator(), ctx, subsetMap, seen, extended /*out*/);
#ifdef DEBUG
      printComplexSelectorDeque(extended, "EXTENDED: ");
#endif

      
      // Prepend the Compound_Selector based on the choices logic; choices seems to be extend but with an ruby Array instead of a Sequence
      // due to the member mapping: choices = extended.map {|seq| seq.members}
      Complex_Selector* pJustCurrentCompoundSelector = pCurrentComplexSelector->clone(ctx);
      pJustCurrentCompoundSelector->tail(NULL);

      bool isSuperselector = false;
      for (ComplexSelectorDeque::iterator iterator = extended.begin(), endIterator = extended.end();
           iterator != endIterator; ++iterator) {
        Complex_Selector* pExtensionSelector = *iterator;
      	if (pExtensionSelector->is_superselector_of(pJustCurrentCompoundSelector)) {
          isSuperselector = true;
          break;
        }
      }

      if (!isSuperselector) {
        extended.push_front(pJustCurrentCompoundSelector);
      }

#ifdef DEBUG
      printComplexSelectorDeque(extended, "CHOICES UNSHIFTED: ");
#endif
      
      // Aggregate our current extensions
      extendedNotExpanded.push_back(extended);
    

      // Continue our iteration
    	pCurrentComplexSelector = pCurrentComplexSelector->tail();
    }

#ifdef DEBUG
    printComplexSelectorDequeDeque(extendedNotExpanded, "EXTENDED NOT EXPANDED: ");
#endif
  
    // Ruby Equivalent: paths
    ComplexSelectorDequeDeque permutations;
    paths(extendedNotExpanded, permutations, ctx);
#ifdef DEBUG
    printComplexSelectorDequeDeque(permutations, "PATHS: ");
#endif

    // Ruby Equivalent: weave
 		ComplexSelectorDequeDeque weaves;
    for (ComplexSelectorDequeDeque::iterator iterator = permutations.begin(), endIterator = permutations.end();
         iterator != endIterator; ++iterator) {
      ComplexSelectorDeque& toWeave = *iterator;
      
      ComplexSelectorDeque weaved;
			weave(toWeave, ctx, weaved);
      
      weaves.push_back(weaved);
    }

#ifdef DEBUG
    printComplexSelectorDequeDeque(weaves, "WEAVES: ");
#endif
    
    // Ruby Equivalent: trim
    ComplexSelectorDequeDeque trimmed;
    trim(weaves, trimmed, ctx);
#ifdef DEBUG
		printComplexSelectorDequeDeque(trimmed, "TRIMMED: ");
#endif

    
    // Ruby Equivalent: flatten
    for (ComplexSelectorDequeDeque::iterator iterator = trimmed.begin(), endIterator = trimmed.end();
         iterator != endIterator; ++iterator) {
      
      ComplexSelectorDeque& toCombine = *iterator;
      extendedSelectors.insert(extendedSelectors.end(), toCombine.begin(), toCombine.end());
    }
    
#ifdef DEBUG
    printComplexSelectorDeque(extendedSelectors, ">>>>> EXTENDED: ");
#endif
  }



  /*
   This is the equivalent of ruby's CommaSequence.do_extend.
  */
    /*
     ISSUES:
     - Improvement: searching through deque with std::find is probably slow
     - Improvement: can we just use one deque?
     */
  static Selector_List* extendSelectorList(Selector_List* pSelectorList, Context& ctx, ExtensionSubsetMap& subsetMap) {

    To_String to_string;

    ComplexSelectorDeque newSelectors;

    for (size_t index = 0, length = pSelectorList->length(); index < length; index++) {
      Complex_Selector* pSelector = (*pSelectorList)[index];

      ComplexSelectorDeque extendedSelectors;
      set<Compound_Selector> seen;
      extendComplexSelector(pSelector, ctx, subsetMap, seen, extendedSelectors /*out*/);
      
      if (!pSelector->has_placeholder()) {
        bool selectorAlreadyExists = complexSelectorDequeContains(extendedSelectors, pSelector);
        if (!selectorAlreadyExists) {
        	extendedSelectors.push_front(pSelector);
        }
      }
  
      newSelectors.insert(newSelectors.end(), extendedSelectors.begin(), extendedSelectors.end());
    }
    
    return createSelectorListFromDeque(newSelectors, ctx, pSelectorList);
  }

  
  // Extend a ruleset by extending the selectors and updating them on the ruleset. The block's rules don't need to change.
  static void extendRuleset(Ruleset* pRuleset, Context& ctx, ExtensionSubsetMap& subsetMap) {
    To_String to_string;

    Selector_List* pNewSelectorList = extendSelectorList(static_cast<Selector_List*>(pRuleset->selector()), ctx, subsetMap);

    if (pNewSelectorList) {
      // re-parse in order to restructure expanded placeholder nodes correctly.
      //
      // TODO: I don't know if this is needed, but it was in the original C++ implementation, so I kept it. Try running the tests without re-parsing.
      pRuleset->selector(
        Parser::from_c_str(
          (pNewSelectorList->perform(&to_string) + ";").c_str(),
          ctx,
          pNewSelectorList->path(),
          pNewSelectorList->position()
        ).parse_selector_group()
      );
    }
  }
  
  

  Extend::Extend(Context& ctx, ExtensionSubsetMap& ssm)
  : ctx(ctx), subset_map(ssm)
  { }

  void Extend::operator()(Block* b)
  {
    for (size_t i = 0, L = b->length(); i < L; ++i) {
      (*b)[i]->perform(this);
    }
  }

  void Extend::operator()(Ruleset* pRuleset)
  {
    // Deal with extensions in this Ruleset

    extendRuleset(pRuleset, ctx, subset_map);


    // Iterate into child blocks
    
    Block* b = pRuleset->block();

    for (size_t i = 0, L = b->length(); i < L; ++i) {
      Statement* stm = (*b)[i];
      stm->perform(this);
    }
  }

  void Extend::operator()(Media_Block* m)
  {
    m->block()->perform(this);
  }

  void Extend::operator()(At_Rule* a)
  {
    if (a->block()) a->block()->perform(this);
  }
}<|MERGE_RESOLUTION|>--- conflicted
+++ resolved
@@ -1010,30 +1010,6 @@
       return;
     }
     
-<<<<<<< HEAD
-    
-    /*
-    // Do the naive implementation. pOne = A B and pTwo = C D ...yields...  A B C D and C D A B
-    // See https://gist.github.com/nex3/7609394 for details.
-    Complex_Selector* pFirstPermutation = pOne->clone(ctx);
-    pFirstPermutation->set_innermost(pTwo->clone(ctx), pFirstPermutation->innermost()->combinator()); // TODO: is this the correct combinator?
-    out.push_back(pFirstPermutation);
-
-    Complex_Selector* pSecondPermutation = pTwo->clone(ctx);
-    pSecondPermutation->set_innermost(pOne->clone(ctx), pSecondPermutation->innermost()->combinator()); // TODO: is this the correct combinator?
-    out.push_back(pSecondPermutation);
-
-    
-    return;*/
-=======
-#ifdef DEBUG
-    printComplexSelector(pOne, "SUBWEAVE ONE: ");
-    printComplexSelector(pTwo, "SUBWEAVE TWO: ");
-#endif
->>>>>>> 72eb414a
-    
-
-    
 		// Convert to a data structure more equivalent to Ruby so we can perform these complex operations in the same manner.
     // Doing this clones the input, so this is equivalent to the ruby code's .dup
     Node seq1 = complexSelectorToNode(pOne, ctx);
