--- conflicted
+++ resolved
@@ -51,20 +51,12 @@
 
     string       image_path; // for the image-url Sass function
     string       output_path; // for relative paths to the output
-<<<<<<< HEAD
-    bool         source_comments;
-    bool         source_maps;
-    bool         import_once;
-    Output_Style output_style;
-    string       source_map_file;
-    bool         omit_source_map_url;
-=======
     bool         source_comments; // for inline debug comments in css output
     Output_Style output_style; // output style for the generated css code
     string       source_map_file; // path to source map file (enables feature)
     bool         omit_source_map_url; // disable source map comment in css output
     bool         is_indented_syntax_src; // treat source string as sass
->>>>>>> 02f90588
+    bool         import_once; // true if redundant imports should be omitted
 
     map<string, Color*> names_to_colors;
     map<int, string>    colors_to_names;
@@ -80,11 +72,7 @@
       KWD_ARG(Data, const char**,    include_paths_array);
       KWD_ARG(Data, vector<string>,  include_paths);
       KWD_ARG(Data, bool,            source_comments);
-<<<<<<< HEAD
-      KWD_ARG(Data, bool,            source_maps);
       KWD_ARG(Data, bool,            import_once);
-=======
->>>>>>> 02f90588
       KWD_ARG(Data, Output_Style,    output_style);
       KWD_ARG(Data, string,          source_map_file);
       KWD_ARG(Data, bool,            omit_source_map_url);
